--- conflicted
+++ resolved
@@ -120,8 +120,8 @@
         $<$<CXX_COMPILER_ID:GNU>:-Wduplicated-branches> # warn if if / else branches have duplicated code
         $<$<CXX_COMPILER_ID:GNU>:-Wduplicated-cond> # warn if if / else chain has duplicated conditions
         $<$<CXX_COMPILER_ID:GNU>:-Wlogical-op> # warn about logical operations being used where bitwise were probably wanted
-<<<<<<< HEAD
-        $<$<CXX_COMPILER_ID:GNU>:-Wuseless-cast>) # warn if you perform a cast to the same type
+        $<$<CXX_COMPILER_ID:GNU>:-Wno-subobject-linkage> # suppress warnings about subobject linkage
+        $<$<CXX_COMPILER_ID:GNU>:-Wuseless-cast> # warn if you perform a cast to the same type
 
 
 
@@ -133,17 +133,10 @@
             set(compiles_options ${compiles_options} -fexceptions)
             set(link_options ${link_options} -fexceptions -s WASM_BIGINT)
         endif()
-
-endif()    
-=======
-        $<$<CXX_COMPILER_ID:GNU>:-Wno-subobject-linkage> # suppress warnings about subobject linkage
-        $<$<CXX_COMPILER_ID:GNU>:-Wuseless-cast> # warn if you perform a cast to the same type
-    ) 
 endif()
->>>>>>> 667b78b0
 
 target_compile_options(${test_target} PRIVATE ${compiles_options})
-target_link_options(${test_target} PRIVATE ${link_options})
+target_link_options(${test_target}    PRIVATE ${link_options})
 
 # We do not use non-standard C++
 set_target_properties(${test_target} PROPERTIES CMAKE_CXX_EXTENSIONS OFF)

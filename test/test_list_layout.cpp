--- conflicted
+++ resolved
@@ -100,7 +100,7 @@
             using outer_list_layout_type = sparrow::list_layout<inner_list_layout_type, data_storage,  std::int64_t>;
             
             outer_list_layout_type outer_list_layout(outer_list_array_data);
-            CHECK_EQ(outer_list_layout.size(), values.size());
+            REQUIRE_EQ(outer_list_layout.size(), values.size());
             
             SUBCASE("operator[]")
             {
@@ -109,7 +109,7 @@
                     auto maybe_list = outer_list_layout[i];
                     CHECK_EQ(maybe_list.has_value(), true);
                     auto list = maybe_list.value();
-                    CHECK_EQ(list.size(), values[i].size());
+                    REQUIRE_EQ(list.size(), values[i].size());
                     for(std::size_t j = 0; j < values[i].size(); j++)
                     {
                         auto maybe_inner_list = list[j];
@@ -125,64 +125,9 @@
                     }
                 }
             }
-            SUBCASE("consitency")
+            SUBCASE("consistency")
             {
-                outer_list_layout_type outer_list_layout(outer_list_array_data);
-<<<<<<< HEAD
-=======
-                using difference_type = typename outer_list_layout_type::iterator::difference_type;
-                auto layout_iter  = outer_list_layout.begin();
-                for(std::size_t i = 0; i < values.size(); i++)
-                {
-                    auto maybe_list = layout_iter[static_cast<difference_type>(i)];
-                    CHECK_EQ(maybe_list.has_value(), true);
-                    auto list = maybe_list.value();
-                    auto iter = list.begin();
-                    CHECK_EQ(list.size(), values[i].size());
-                    for(std::size_t j = 0; j < values[i].size(); j++)
-                    {
-                        auto maybe_inner_list = iter[static_cast<difference_type>(j)];
-                        CHECK_EQ(maybe_inner_list.has_value(), true);
-                        auto inner_list = maybe_inner_list.value();
-                        auto inner_iter = inner_list.begin();
-                        CHECK_EQ(inner_list.size(), values[i][j].size());
-                        for(std::size_t k = 0; k < values[i][j].size(); k++)
-                        {
-                            auto maybe_value = inner_iter[static_cast<difference_type>(k)];
-                            CHECK_EQ(maybe_value.has_value(), true);
-                            CHECK_EQ(maybe_value.value(), values[i][j][k]);
-                        }
-                    }
-                }
-            }
-            SUBCASE("const-iterator")
-            {
-                outer_list_layout_type outer_list_layout(outer_list_array_data);
-                using difference_type = typename outer_list_layout_type::iterator::difference_type;
-                auto layout_iter  = outer_list_layout.cbegin();
-                for(std::size_t i = 0; i < values.size(); i++)
-                {
-                    auto maybe_list = layout_iter[static_cast<difference_type>(i)];
-                    CHECK_EQ(maybe_list.has_value(), true);
-                    auto list = maybe_list.value();
-                    auto iter = list.cbegin();
-                    CHECK_EQ(list.size(), values[i].size());
-                    for(std::size_t j = 0; j < values[i].size(); j++)
-                    {
-                        auto maybe_inner_list = iter[static_cast<difference_type>(j)];
-                        CHECK_EQ(maybe_inner_list.has_value(), true);
-                        auto inner_list = maybe_inner_list.value();
-                        auto inner_iter = inner_list.cbegin();
-                        REQUIRE_EQ(inner_list.size(), values[i][j].size());
-                        for(std::size_t k = 0; k < values[i][j].size(); k++)
-                        {
-                            auto maybe_value = inner_iter[static_cast<difference_type>(k)];
-                            CHECK_EQ(maybe_value.has_value(), true);
-                            CHECK_EQ(maybe_value.value(), values[i][j][k]);
-                        }
-                    }
-                }
->>>>>>> 15877ed4
+                test::layout_tester(outer_list_layout);
             }
         }
     }

--- conflicted
+++ resolved
@@ -73,11 +73,7 @@
             CHECK_NOTHROW(layout_type{make_arrow_proxy()});
         }
 
-<<<<<<< HEAD
-        TEST_CASE("convinience_constructors")
-=======
         TEST_CASE("convenience_constructors")
->>>>>>> fc8d3edd
         {   
             using key_type = std::uint32_t;
             using array_type = dictionary_encoded_array<key_type>;

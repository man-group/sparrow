// Copyright 2024 Man Group Operations Limited
//
// Licensed under the Apache License, Version 2.0 (the "License");
// you may not use this file except in compliance with the License.
// You may obtain a copy of the License at
//
//     http://www.apache.org/licenses/LICENSE-2.0
//
// Unless required by applicable law or agreed to in writing, software
// distributed under the License is distributed on an "AS IS" BASIS,
// WITHOUT WARRANTIES OR CONDITIONS OF ANY KIND, either express or implied.
// See the License for the specific language governing permissions and
// limitations under the License.

#include <cstdint>
#include <ranges>

#include "sparrow/arrow_array_schema_proxy_factory.hpp"
#include "sparrow/layout/primitive_array.hpp"

#include "doctest/doctest.h"

namespace sparrow
{

    using testing_types = std::tuple<
        std::int8_t,
        std::uint8_t,
        std::int16_t,
        std::uint16_t,
        std::int32_t,
        std::uint32_t,
        std::int64_t,
        std::uint64_t,
        float16_t,
        float32_t,
        float64_t>;

    TEST_SUITE("primitive_array")
    {
        TEST_CASE_TEMPLATE_DEFINE("", T, primitive_array_id)
        {
            const std::array<T, 5> values{1, 2, 3, 4, 5};
            constexpr std::array<uint8_t, 1> nulls{2};
            constexpr int64_t offset = 1;

            auto make_array = [&nulls]<std::ranges::input_range R>(R values_range)
            {
                return make_primitive_arrow_proxy(values_range, nulls, offset, "test", std::nullopt);
            };

            // Elements: 2, null, 4, 5

            using array_test_type = primitive_array<T>;
            array_test_type ar{make_array(values)};

            SUBCASE("constructor")
            {
                CHECK_EQ(ar.size(), 4);
            }

            SUBCASE("const operator[]")
            {
                REQUIRE_EQ(ar.size(), 4);
                CHECK(ar[0].has_value());
                CHECK_EQ(ar[0].get(), values[1]);
                CHECK_FALSE(ar[1].has_value());
                CHECK_EQ(ar[1].get(), values[2]);
                CHECK(ar[2].has_value());
                CHECK_EQ(ar[2].get(), values[3]);
                CHECK(ar[3].has_value());
                CHECK_EQ(ar[3].get(), values[4]);
            }

            SUBCASE("copy")
            {
                array_test_type ar2(ar);

                CHECK_EQ(ar, ar2);

                array_test_type ar3(make_array(std::vector<T>{1, 2, 3, 4, 5, 6, 7}));
                CHECK_NE(ar, ar3);
                ar3 = ar;
                CHECK_EQ(ar, ar3);
            }

            SUBCASE("move")
            {
                array_test_type ar2(ar);

                array_test_type ar3(std::move(ar));
                CHECK_EQ(ar2, ar3);

                array_test_type ar4(make_array(std::vector<T>{1, 2, 3, 4, 5, 6, 7}));
                CHECK_NE(ar2, ar4);
                ar4 = std::move(ar2);
                CHECK_EQ(ar3, ar4);
            }

            SUBCASE("value_iterator_ordering")
            {
                auto ar_values = ar.values();
                auto citer = ar_values.begin();
                CHECK(citer < ar_values.end());
            }

            SUBCASE("value_iterator_equality")
            {
                const auto ar_values = ar.values();
                auto citer = ar_values.begin();
                CHECK_EQ(*citer, values[1]);
                ++citer;
                CHECK_EQ(*citer, values[2]);
                ++citer;
                CHECK_EQ(*citer, values[3]);
                ++citer;
                CHECK_EQ(*citer, values[4]);
                ++citer;
                CHECK_EQ(citer, ar_values.end());
            }

            SUBCASE("const_value_iterator_ordering")
            {
                auto ar_values = ar.values();
                auto citer = ar_values.begin();
                CHECK(citer < ar_values.end());
            }

            SUBCASE("const_value_iterator_equality")
            {
                auto ar_values = ar.values();
                auto citer = ar_values.begin();
                CHECK_EQ(*citer, values[1]);
                ++citer;
                CHECK_EQ(*citer, values[2]);
                ++citer;
                CHECK_EQ(*citer, values[3]);
                ++citer;
                CHECK_EQ(*citer, values[4]);
                ++citer;
                CHECK_EQ(citer, ar_values.end());
            }

            SUBCASE("const_bitmap_iterator_ordering")
            {
                const auto ar_bitmap = ar.bitmap();
                const auto citer = ar_bitmap.begin();
                CHECK(citer < ar_bitmap.end());
            }

            SUBCASE("const_bitmap_iterator_equality")
            {
                const auto ar_bitmap = ar.bitmap();
                auto citer = ar_bitmap.begin();
                CHECK(*citer);
                ++citer;
                CHECK_FALSE(*citer);
                ++citer;
                CHECK(*citer);
                ++citer;
                CHECK(*citer);
                ++citer;
            }

            SUBCASE("iterator")
            {
                auto it = ar.begin();
                const auto end = ar.end();
                CHECK(it->has_value());
                CHECK_EQ(*it, values[1]);
                ++it;
                CHECK_FALSE(it->has_value());
                CHECK_EQ(*it, make_nullable(values[2], false));
                ++it;
                CHECK(it->has_value());
                CHECK_EQ(*it, make_nullable(values[3]));
                ++it;
                CHECK(it->has_value());
                CHECK_EQ(*it, make_nullable(values[4]));
                ++it;

                CHECK_EQ(it, end);

                const array_test_type ar_empty(
                    make_primitive_arrow_proxy(std::array<T, 0>{}, std::array<uint32_t, 0>{}, 0, "test", std::nullopt)
                );
                CHECK_EQ(ar_empty.begin(), ar_empty.end());
            }

            SUBCASE("resize")
            {
                const T new_value{99};
                ar.resize(7, make_nullable<T>(99));
                REQUIRE_EQ(ar.size(), 7);
                CHECK(ar[0].has_value());
                CHECK_EQ(ar[0].get(), values[1]);
                CHECK_FALSE(ar[1].has_value());
                CHECK_EQ(ar[1].get(), values[2]);
                CHECK(ar[2].has_value());
                CHECK_EQ(ar[2].get(), values[3]);
                CHECK(ar[3].has_value());
                CHECK_EQ(ar[3].get(), values[4]);
                CHECK(ar[4].has_value());
                CHECK_EQ(ar[4].get(), new_value);
                CHECK(ar[5].has_value());
                CHECK_EQ(ar[5].get(), new_value);
                CHECK(ar[6].has_value());
                CHECK_EQ(ar[6].get(), new_value);
            }

            SUBCASE("insert")
            {
                SUBCASE("with pos and value")
                {
                    SUBCASE("at the beginning")
                    {
                        const auto pos = ar.cbegin();
                        const T new_value{99};
                        const auto iter = ar.insert(pos, make_nullable<T>(99));
                        CHECK_EQ(iter, ar.begin());
                        REQUIRE_EQ(ar.size(), 5);
                        CHECK(ar[0].has_value());
                        CHECK_EQ(ar[0].get(), new_value);
                        CHECK(ar[1].has_value());
                        CHECK_EQ(ar[1].get(), values[1]);
                        CHECK_FALSE(ar[2].has_value());
                        CHECK_EQ(ar[2].get(), values[2]);
                        CHECK(ar[3].has_value());
                        CHECK_EQ(ar[3].get(), values[3]);
                        CHECK(ar[4].has_value());
                        CHECK_EQ(ar[4].get(), values[4]);
                    }

                    SUBCASE("in the middle")
                    {
                        const auto pos = sparrow::next(ar.cbegin(), 1);
                        const T new_value{99};
                        const auto iter = ar.insert(pos, make_nullable<T>(99));
                        CHECK_EQ(iter, sparrow::next(ar.begin(), 1));
                        REQUIRE_EQ(ar.size(), 5);
                        CHECK(ar[0].has_value());
                        CHECK_EQ(ar[0].get(), values[1]);
                        CHECK(ar[1].has_value());
                        CHECK_EQ(ar[1].get(), new_value);
                        CHECK_FALSE(ar[2].has_value());
                        CHECK_EQ(ar[2].get(), values[2]);
                        CHECK(ar[3].has_value());
                        CHECK_EQ(ar[3].get(), values[3]);
                        CHECK(ar[4].has_value());
                        CHECK_EQ(ar[4].get(), values[4]);
                    }

                    SUBCASE("at the end")
                    {
                        const auto pos = ar.cend();
                        const T new_value{99};
                        const auto iter = ar.insert(pos, make_nullable<T>(99));
                        CHECK_EQ(iter, ar.begin() + 4);
                        REQUIRE_EQ(ar.size(), 5);
                        CHECK(ar[0].has_value());
                        CHECK_EQ(ar[0].get(), values[1]);
                        CHECK_FALSE(ar[1].has_value());
                        CHECK_EQ(ar[1].get(), values[2]);
                        CHECK(ar[2].has_value());
                        CHECK_EQ(ar[2].get(), values[3]);
                        CHECK(ar[3].has_value());
                        CHECK_EQ(ar[3].get(), values[4]);
                        CHECK(ar[4].has_value());
                        CHECK_EQ(ar[4].get(), new_value);
                    }
                }

                SUBCASE("with pos, count and value")
                {
                    SUBCASE("at the beginning")
                    {
                        const auto pos = ar.cbegin();
                        const T new_value{99};
                        const auto iter = ar.insert(pos, make_nullable(new_value), 3);
                        CHECK_EQ(iter, ar.begin());
                        REQUIRE_EQ(ar.size(), 7);
                        CHECK(ar[0].has_value());
                        CHECK_EQ(ar[0].get(), new_value);
                        CHECK(ar[1].has_value());
                        CHECK_EQ(ar[1].get(), new_value);
                        CHECK(ar[2].has_value());
                        CHECK_EQ(ar[2].get(), new_value);
                        CHECK(ar[3].has_value());
                        CHECK_EQ(ar[3].get(), values[1]);
                        CHECK_FALSE(ar[4].has_value());
                        CHECK_EQ(ar[4].get(), values[2]);
                        CHECK(ar[5].has_value());
                        CHECK_EQ(ar[5].get(), values[3]);
                        CHECK(ar[6].has_value());
                        CHECK_EQ(ar[6].get(), values[4]);
                    }

                    SUBCASE("in the middle")
                    {
                        const auto pos = sparrow::next(ar.cbegin(), 1);
                        const T new_value{99};
                        const auto iter = ar.insert(pos, make_nullable(new_value), 3);
                        CHECK_EQ(iter, sparrow::next(ar.begin(), 1));
                        REQUIRE_EQ(ar.size(), 7);
                        CHECK(ar[0].has_value());
                        CHECK_EQ(ar[0].get(), values[1]);
                        CHECK(ar[1].has_value());
                        CHECK_EQ(ar[1].get(), new_value);
                        CHECK(ar[2].has_value());
                        CHECK_EQ(ar[2].get(), new_value);
                        CHECK(ar[3].has_value());
                        CHECK_EQ(ar[3].get(), new_value);
                        CHECK_FALSE(ar[4].has_value());
                        CHECK_EQ(ar[4].get(), values[2]);
                        CHECK(ar[5].has_value());
                        CHECK_EQ(ar[5].get(), values[3]);
                        CHECK(ar[6].has_value());
                        CHECK_EQ(ar[6].get(), values[4]);
                    }

                    SUBCASE("at the end")
                    {
                        const auto pos = ar.cend();
                        const T new_value{99};
                        const auto iter = ar.insert(pos, make_nullable(new_value), 3);
                        CHECK_EQ(iter, ar.begin() + 4);
                        REQUIRE_EQ(ar.size(), 7);
                        CHECK(ar[0].has_value());
                        CHECK_EQ(ar[0].get(), values[1]);
                        CHECK_FALSE(ar[1].has_value());
                        CHECK_EQ(ar[1].get(), values[2]);
                        CHECK(ar[2].has_value());
                        CHECK_EQ(ar[2].get(), values[3]);
                        CHECK(ar[3].has_value());
                        CHECK_EQ(ar[3].get(), values[4]);
                        CHECK(ar[4].has_value());
                        CHECK_EQ(ar[4].get(), new_value);
                        CHECK(ar[5].has_value());
                        CHECK_EQ(ar[5].get(), new_value);
                        CHECK(ar[6].has_value());
                        CHECK_EQ(ar[6].get(), new_value);
                    }
                }

                SUBCASE("with pos, first and last iterators")
                {
                    SUBCASE("at the beginning")
                    {
                        const auto pos = ar.cbegin();
                        const std::array<nullable<T>, 3> new_values{
                            make_nullable<T>(99),
                            make_nullable<T>(100),
                            make_nullable<T>(101)
                        };
                        const auto iter = ar.insert(pos, new_values);
                        CHECK_EQ(iter, ar.begin());
                        REQUIRE_EQ(ar.size(), 7);
                        CHECK(ar[0].has_value());
                        CHECK_EQ(ar[0].get(), new_values[0]);
                        CHECK(ar[1].has_value());
                        CHECK_EQ(ar[1].get(), new_values[1]);
                        CHECK(ar[2].has_value());
                        CHECK_EQ(ar[2].get(), new_values[2]);
                        CHECK(ar[3].has_value());
                        CHECK_EQ(ar[3].get(), values[1]);
                        CHECK_FALSE(ar[4].has_value());
                        CHECK(ar[5].has_value());
                        CHECK_EQ(ar[5].get(), values[3]);
                        CHECK(ar[6].has_value());
                        CHECK_EQ(ar[6].get(), values[4]);
                    }

                    SUBCASE("in the middle")
                    {
                        const auto pos = sparrow::next(ar.cbegin(), 1);
                        const std::array<nullable<T>, 3> new_values{
                            make_nullable<T>(99),
                            make_nullable<T>(100),
                            make_nullable<T>(101)
                        };
                        const auto iter = ar.insert(pos, new_values);
                        CHECK_EQ(iter, sparrow::next(ar.begin(), 1));
                        REQUIRE_EQ(ar.size(), 7);
                        CHECK(ar[0].has_value());
                        CHECK_EQ(ar[0].get(), values[1]);
                        CHECK(ar[1].has_value());
                        CHECK_EQ(ar[1].get(), new_values[0]);
                        CHECK(ar[2].has_value());
                        CHECK_EQ(ar[2].get(), new_values[1]);
                        CHECK(ar[3].has_value());
                        CHECK_EQ(ar[3].get(), new_values[2]);
                        CHECK_FALSE(ar[4].has_value());
                        CHECK_EQ(ar[4].get(), values[2]);
                        CHECK(ar[5].has_value());
                        CHECK_EQ(ar[5].get(), values[3]);
                        CHECK(ar[6].has_value());
                        CHECK_EQ(ar[6].get(), values[4]);
                    }

                    SUBCASE("at the end")
                    {
                        const auto pos = ar.cend();
                        const std::array<nullable<T>, 3> new_values{
                            make_nullable<T>(99),
                            make_nullable<T>(100),
                            make_nullable<T>(101)
                        };
                        const auto iter = ar.insert(pos, new_values);
                        CHECK_EQ(iter, ar.begin() + 4);
                        REQUIRE_EQ(ar.size(), 7);
                        CHECK(ar[0].has_value());
                        CHECK_EQ(ar[0].get(), values[1]);
                        CHECK_FALSE(ar[1].has_value());
                        CHECK_EQ(ar[1].get(), values[2]);
                        CHECK(ar[2].has_value());
                        CHECK_EQ(ar[2].get(), values[3]);
                        CHECK(ar[3].has_value());
                        CHECK_EQ(ar[3].get(), values[4]);
                        CHECK(ar[4].has_value());
                        CHECK_EQ(ar[4].get(), new_values[0]);
                        CHECK(ar[5].has_value());
                        CHECK_EQ(ar[5].get(), new_values[1]);
                        CHECK(ar[6].has_value());
                        CHECK_EQ(ar[6].get(), new_values[2]);
                    }
                }

                SUBCASE("with pos and initializer list")
                {
                    SUBCASE("at the beginning")
                    {
                        const auto pos = ar.cbegin();
                        auto new_val_99 = make_nullable<T>(99);
                        auto new_val_100 = make_nullable<T>(100);
                        auto new_val_101 = make_nullable<T>(101);
                        const auto iter = ar.insert(pos, {new_val_99, new_val_100, new_val_101});
                        CHECK_EQ(iter, ar.begin());
                        REQUIRE_EQ(ar.size(), 7);
                        CHECK_EQ(ar[0], new_val_99);
                        CHECK_EQ(ar[1], new_val_100);
                        CHECK_EQ(ar[2], new_val_101);
                        CHECK(ar[3].has_value());
                        CHECK_EQ(ar[3].get(), values[1]);
                        CHECK_FALSE(ar[4].has_value());
                        CHECK(ar[5].has_value());
                        CHECK_EQ(ar[5].get(), values[3]);
                        CHECK(ar[6].has_value());
                    }

                    SUBCASE("in the middle")
                    {
                        const auto pos = sparrow::next(ar.cbegin(), 1);
                        auto new_val_99 = make_nullable<T>(99);
                        auto new_val_100 = make_nullable<T>(100);
                        auto new_val_101 = make_nullable<T>(101);
                        const auto iter = ar.insert(pos, {new_val_99, new_val_100, new_val_101});
                        CHECK_EQ(iter, sparrow::next(ar.begin(), 1));
                        REQUIRE_EQ(ar.size(), 7);
                        CHECK(ar[0].has_value());
                        CHECK_EQ(ar[0].get(), values[1]);
                        CHECK_EQ(ar[1], new_val_99);
                        CHECK_EQ(ar[2], new_val_100);
                        CHECK_EQ(ar[3], new_val_101);
                        CHECK_FALSE(ar[4].has_value());
                        CHECK_EQ(ar[4].get(), values[2]);
                        CHECK(ar[5].has_value());
                        CHECK_EQ(ar[5].get(), values[3]);
                        CHECK(ar[6].has_value());
                    }

                    SUBCASE("at the end")
                    {
                        const auto pos = ar.cend();
                        auto new_val_99 = make_nullable<T>(99);
                        auto new_val_100 = make_nullable<T>(100);
                        auto new_val_101 = make_nullable<T>(101);
                        const auto iter = ar.insert(pos, {new_val_99, new_val_100, new_val_101});
                        CHECK_EQ(iter, ar.begin() + 4);
                        REQUIRE_EQ(ar.size(), 7);
                        CHECK(ar[0].has_value());
                        CHECK_EQ(ar[0].get(), values[1]);
                        CHECK_FALSE(ar[1].has_value());
                        CHECK_EQ(ar[1].get(), values[2]);
                        CHECK(ar[2].has_value());
                        CHECK_EQ(ar[2].get(), values[3]);
                        CHECK(ar[3].has_value());
                        CHECK_EQ(ar[3].get(), values[4]);
                        CHECK_EQ(ar[4], new_val_99);
                        CHECK_EQ(ar[5], new_val_100);
                        CHECK_EQ(ar[6], new_val_101);
                    }
                }

                SUBCASE("with pos and range")
                {
                    SUBCASE("at the beginning")
                    {
                        const auto pos = ar.cbegin();
                        const std::array<nullable<T>, 3> new_values{
                            make_nullable<T>(99),
                            make_nullable<T>(100),
                            make_nullable<T>(101)
                        };
                        const auto iter = ar.insert(pos, new_values);
                        CHECK_EQ(iter, ar.begin());
                        REQUIRE_EQ(ar.size(), 7);
                        CHECK(ar[0].has_value());
                        CHECK_EQ(ar[0].get(), new_values[0]);
                        CHECK(ar[1].has_value());
                        CHECK_EQ(ar[1].get(), new_values[1]);
                        CHECK(ar[2].has_value());
                        CHECK_EQ(ar[2].get(), new_values[2]);
                        CHECK(ar[3].has_value());
                        CHECK_EQ(ar[3].get(), values[1]);
                        CHECK_FALSE(ar[4].has_value());
                        CHECK_EQ(ar[4].get(), values[2]);
                        CHECK(ar[5].has_value());
                        CHECK_EQ(ar[5].get(), values[3]);
                        CHECK(ar[6].has_value());
                        CHECK_EQ(ar[6].get(), values[4]);
                    }
                }
            }

            SUBCASE("erase")
            {
                SUBCASE("with pos")
                {
                    SUBCASE("at the beginning")
                    {
                        const auto pos = ar.cbegin();
                        const auto iter = ar.erase(pos);
                        CHECK_EQ(iter, ar.begin());
                        REQUIRE_EQ(ar.size(), 3);
                        CHECK_FALSE(ar[0].has_value());
                        CHECK_EQ(ar[0].get(), values[2]);
                        CHECK(ar[1].has_value());
                        CHECK_EQ(ar[1].get(), values[3]);
                        CHECK(ar[2].has_value());
                        CHECK_EQ(ar[2].get(), values[4]);
                    }

                    SUBCASE("in the middle")
                    {
                        const auto pos = sparrow::next(ar.cbegin(), 1);
                        const auto iter = ar.erase(pos);
                        CHECK_EQ(iter, sparrow::next(ar.begin(), 1));
                        REQUIRE_EQ(ar.size(), 3);
                        CHECK(ar[0].has_value());
                        CHECK_EQ(ar[0].get(), values[1]);
                        CHECK(ar[1].has_value());
                        CHECK_EQ(ar[1].get(), values[3]);
                        CHECK(ar[2].has_value());
                        CHECK_EQ(ar[2].get(), values[4]);
                    }

                    SUBCASE("at the end")
                    {
                        const auto pos = std::prev(ar.cend());
                        const auto iter = ar.erase(pos);
                        CHECK_EQ(iter, ar.begin() + 3);
                        REQUIRE_EQ(ar.size(), 3);
                        REQUIRE(ar[0].has_value());
                        CHECK_EQ(ar[0].get(), values[1]);
                        CHECK_FALSE(ar[1].has_value());
                        CHECK_EQ(ar[1].get(), values[2]);
                        CHECK(ar[2].has_value());
                        CHECK_EQ(ar[2].get(), values[3]);
                    }
                }

                SUBCASE("with iterators")
                {
                    const auto pos = ar.cbegin() + 1;
                    const auto iter = ar.erase(pos, pos + 2);
                    CHECK_EQ(iter, ar.begin() + 1);
                    REQUIRE_EQ(ar.size(), 2);
                    CHECK(ar[0].has_value());
                    CHECK_EQ(ar[0].get(), values[1]);
                    CHECK(ar[1].has_value());
                    CHECK_EQ(ar[1].get(), values[4]);
                }
            }

            SUBCASE("push_back")
            {
<<<<<<< HEAD
                CHECK(v.has_value());
        }
=======
                const T new_value{99};
                ar.push_back(make_nullable<T>(99));
                REQUIRE_EQ(ar.size(), 5);
                CHECK(ar[0].has_value());
                CHECK_EQ(ar[0].get(), values[1]);
                CHECK_FALSE(ar[1].has_value());
                CHECK_EQ(ar[1].get(), values[2]);
                CHECK(ar[2].has_value());
                CHECK_EQ(ar[2].get(), values[3]);
                CHECK(ar[3].has_value());
                CHECK_EQ(ar[3].get(), values[4]);
                CHECK(ar[4].has_value());
                CHECK_EQ(ar[4].value(), new_value);
            }
>>>>>>> 93255e1b

            SUBCASE("pop_back")
            {
                ar.pop_back();
                REQUIRE_EQ(ar.size(), 3);
                CHECK(ar[0].has_value());
                CHECK_EQ(ar[0].get(), values[1]);
                CHECK_FALSE(ar[1].has_value());
                CHECK_EQ(ar[1].get(), values[2]);
                CHECK(ar[2].has_value());
                CHECK_EQ(ar[2].get(), values[3]);
            }
        }
<<<<<<< HEAD
        TEST_CASE_TEMPLATE("convenience_constructors", T, std::uint8_t) 
        {
            using inner_value_type = T;

            std::vector<inner_value_type> data = {
                static_cast<inner_value_type>(0), 
                static_cast<inner_value_type>(1), 
                static_cast<inner_value_type>(2),
                static_cast<inner_value_type>(3)
            };
            SUBCASE("range-of-inner-values") {
                primitive_array<T> arr(data);
                CHECK_EQ(arr.size(), data.size());
                for (std::size_t i = 0; i < data.size(); ++i) {
                    REQUIRE(arr[i].has_value());
                    CHECK_EQ(arr[i].value(), data[i]);
                }
            }
            SUBCASE("range-of-nullables")
            {
                using nullable_type = nullable<inner_value_type>;
                std::vector<nullable_type> nullable_vector{
                    nullable_type(data[0]),
                    nullable_type(data[1]),
                    nullval,
                    nullable_type(data[3])
                };
                primitive_array<T> arr(nullable_vector);
                REQUIRE(arr.size() == nullable_vector.size());
                REQUIRE(arr[0].has_value());
                REQUIRE(arr[1].has_value());
                REQUIRE(!arr[2].has_value());
                REQUIRE(arr[3].has_value());
                CHECK_EQ(arr[0].value(), data[0]);
                CHECK_EQ(arr[1].value(), data[1]);
                CHECK_EQ(arr[3].value(), data[3]);
            }
            SUBCASE("from iota")
            {   
                primitive_array<T> arr(std::ranges::iota_view{std::size_t(0), std::size_t(4)});
                REQUIRE(arr.size() == 4);
                for (std::size_t i = 0; i < 4; ++i) {
                    REQUIRE(arr[i].has_value());
                    CHECK_EQ(arr[i].value(), static_cast<inner_value_type>(i));
                }
            }
        }
=======
        TEST_CASE_TEMPLATE_APPLY(primitive_array_id, testing_types);
>>>>>>> 93255e1b
    }
}<|MERGE_RESOLUTION|>--- conflicted
+++ resolved
@@ -584,10 +584,7 @@
 
             SUBCASE("push_back")
             {
-<<<<<<< HEAD
-                CHECK(v.has_value());
-        }
-=======
+
                 const T new_value{99};
                 ar.push_back(make_nullable<T>(99));
                 REQUIRE_EQ(ar.size(), 5);
@@ -602,7 +599,7 @@
                 CHECK(ar[4].has_value());
                 CHECK_EQ(ar[4].value(), new_value);
             }
->>>>>>> 93255e1b
+
 
             SUBCASE("pop_back")
             {
@@ -616,7 +613,7 @@
                 CHECK_EQ(ar[2].get(), values[3]);
             }
         }
-<<<<<<< HEAD
+
         TEST_CASE_TEMPLATE("convenience_constructors", T, std::uint8_t) 
         {
             using inner_value_type = T;
@@ -664,8 +661,8 @@
                 }
             }
         }
-=======
+      
         TEST_CASE_TEMPLATE_APPLY(primitive_array_id, testing_types);
->>>>>>> 93255e1b
+
     }
 }
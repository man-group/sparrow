# Copyright 2024 Man Group Operations Limited
#
# Licensed under the Apache License, Version 2.0 (the "License");
# you may not use this file except in compliance with the License.
# You may obtain a copy of the License at
#
#     http://www.apache.org/licenses/LICENSE-2.0
#
# Unless required by applicable law or agreed to in writing, software
# distributed under the License is distributed on an "AS IS" BASIS,
# WITHOUT WARRANTIES OR CONDITIONS OF ANY KIND, either express or implied.
# See the License for the specific language governing permissions and
# limitations under the License.

cmake_minimum_required(VERSION 3.22)

# This is better specified per target, but cmake keeps ignoring these language version
# specification when building this project by itself, in particular the gnu extensions,
# so here we go.
# This will affects all following targets being defined.
set(CMAKE_CXX_EXTENSIONS OFF)
cmake_policy(SET CMP0091 NEW)

project(sparrow CXX)

include(CMakeDependentOption)

set(SPARROW_INCLUDE_DIR ${CMAKE_CURRENT_SOURCE_DIR}/include)
set(SPARROW_SOURCE_DIR ${CMAKE_CURRENT_SOURCE_DIR}/src_v01)

# Versionning
# ===========

file(STRINGS "${SPARROW_INCLUDE_DIR}/sparrow/config/sparrow_version.hpp" sparrow_version_defines
     REGEX "constexpr int SPARROW_VERSION_(MAJOR|MINOR|PATCH)")
foreach(ver ${sparrow_version_defines})
    if(ver MATCHES "constexpr int SPARROW_VERSION_(MAJOR|MINOR|PATCH) = ([0-9]+);$")
        set(SPARROW_VERSION_${CMAKE_MATCH_1} "${CMAKE_MATCH_2}" CACHE INTERNAL "")
    endif()
endforeach()
set(${PROJECT_NAME}_VERSION
    ${SPARROW_VERSION_MAJOR}.${SPARROW_VERSION_MINOR}.${SPARROW_VERSION_PATCH})
message(STATUS "Building sparrow v${${PROJECT_NAME}_VERSION}")

# Build options
# =============

OPTION(BUILD_TESTS "Build sparrow test suite" OFF)
OPTION(BUILD_DOCS  "Build sparrow documentation" OFF)
OPTION(BUILD_EXAMPLES "Build sparrow examples" OFF)
OPTION(USE_DATE_POLYFILL "Use date polyfill implementation" ON)
OPTION(BUILD_REFACTORING "Build the refactoring target" OFF)

include(CheckCXXSymbolExists)

if(cxx_std_20 IN_LIST CMAKE_CXX_COMPILE_FEATURES)
  set(header version)
else()
  set(header ciso646)
endif()

check_cxx_symbol_exists(_LIBCPP_VERSION ${header} LIBCPP)
if(LIBCPP)
  message(STATUS "Using libc++")
  # Allow the use of not visible yet availabile features, such
  # as some formatter for new types.
  add_compile_definitions(_LIBCPP_DISABLE_AVAILABILITY)
endif()

# Linter options
# =============

OPTION(ACTIVATE_LINTER "Create targets to run clang-format" OFF)
cmake_dependent_option(ACTIVATE_LINTER_DURING_COMPILATION "Run linter during the compilation" ON "ACTIVATE_LINTER" OFF)

if(ACTIVATE_LINTER)
    include(cmake/clang-format.cmake)
    include(cmake/clang-tidy.cmake)
endif()

# Sanitizers
# ==========
include(cmake/sanitizers.cmake)

# Dependencies
# ============

set(SPARROW_INTERFACE_DEPENDENCIES "" CACHE STRING "List of dependencies to be linked to the sparrow target")

if (USE_DATE_POLYFILL)
    find_package(date CONFIG REQUIRED)
    list(APPEND SPARROW_INTERFACE_DEPENDENCIES date::date date::date-tz)
    add_compile_definitions(SPARROW_USE_DATE_POLYFILL)
endif()

# Build
# =====

set(SPARROW_HEADERS
    ${SPARROW_INCLUDE_DIR}/sparrow/array/array_data_concepts.hpp
    ${SPARROW_INCLUDE_DIR}/sparrow/array/array_data_factory.hpp
    ${SPARROW_INCLUDE_DIR}/sparrow/array/array_data.hpp
    ${SPARROW_INCLUDE_DIR}/sparrow/array/data_storages.hpp
    ${SPARROW_INCLUDE_DIR}/sparrow/array/data_traits.hpp
    ${SPARROW_INCLUDE_DIR}/sparrow/array/data_type.hpp
    ${SPARROW_INCLUDE_DIR}/sparrow/array/external_array_data.hpp
    ${SPARROW_INCLUDE_DIR}/sparrow/arrow_array_schema_proxy.hpp
    ${SPARROW_INCLUDE_DIR}/sparrow/arrow_interface/arrow_array_schema_utils.hpp
    ${SPARROW_INCLUDE_DIR}/sparrow/arrow_interface/arrow_array.hpp
    ${SPARROW_INCLUDE_DIR}/sparrow/arrow_interface/arrow_array/deleter.hpp
    ${SPARROW_INCLUDE_DIR}/sparrow/arrow_interface/arrow_array/private_data.hpp
    ${SPARROW_INCLUDE_DIR}/sparrow/arrow_interface/arrow_array/smart_pointers.hpp
    ${SPARROW_INCLUDE_DIR}/sparrow/arrow_interface/arrow_schema.hpp
    ${SPARROW_INCLUDE_DIR}/sparrow/arrow_interface/arrow_schema/deleter.hpp
    ${SPARROW_INCLUDE_DIR}/sparrow/arrow_interface/arrow_schema/private_data.hpp
    ${SPARROW_INCLUDE_DIR}/sparrow/arrow_interface/arrow_schema/smart_pointers.hpp
    ${SPARROW_INCLUDE_DIR}/sparrow/buffer/allocator.hpp
    ${SPARROW_INCLUDE_DIR}/sparrow/buffer/buffer_adaptor.hpp
    ${SPARROW_INCLUDE_DIR}/sparrow/buffer/buffer_view.hpp
    ${SPARROW_INCLUDE_DIR}/sparrow/buffer/buffer.hpp
    ${SPARROW_INCLUDE_DIR}/sparrow/buffer/dynamic_bitset.hpp
    ${SPARROW_INCLUDE_DIR}/sparrow/c_interface.hpp
    ${SPARROW_INCLUDE_DIR}/sparrow/config/config.hpp
    ${SPARROW_INCLUDE_DIR}/sparrow/config/sparrow_version.hpp
    ${SPARROW_INCLUDE_DIR}/sparrow/layout/list_layout/list_value.hpp
    ${SPARROW_INCLUDE_DIR}/sparrow/layout/dictionary_encoded_layout.hpp
    ${SPARROW_INCLUDE_DIR}/sparrow/layout/fixed_size_layout.hpp
    ${SPARROW_INCLUDE_DIR}/sparrow/layout/layout_iterator.hpp
    ${SPARROW_INCLUDE_DIR}/sparrow/layout/null_layout.hpp
    ${SPARROW_INCLUDE_DIR}/sparrow/layout/variable_size_binary_layout.hpp
    ${SPARROW_INCLUDE_DIR}/sparrow/sparrow.hpp
    ${SPARROW_INCLUDE_DIR}/sparrow/utils/algorithm.hpp
    ${SPARROW_INCLUDE_DIR}/sparrow/utils/contracts.hpp
    ${SPARROW_INCLUDE_DIR}/sparrow/utils/iterator.hpp
    ${SPARROW_INCLUDE_DIR}/sparrow/utils/memory.hpp
    ${SPARROW_INCLUDE_DIR}/sparrow/utils/mp_utils.hpp
    ${SPARROW_INCLUDE_DIR}/sparrow/utils/nullable.hpp

    ${SPARROW_INCLUDE_DIR}/sparrow/details/3rdparty/float16_t.hpp
)

set(SPARROW_SRC
    ${SPARROW_SOURCE_DIR}/dummy.cpp
<<<<<<< HEAD
    ${SPARROW_SOURCE_DIR}/array_factory.cpp
=======
    ${SPARROW_SOURCE_DIR}/list_value.cpp
>>>>>>> 77355035
)

if (BUILD_REFACTORING)
    set(SPARROW_V01_HEADERS
        ${SPARROW_INCLUDE_DIR}/sparrow_v01/dummy.hpp
        ${SPARROW_INCLUDE_DIR}/sparrow_v01/layout/array_base.hpp
        ${SPARROW_INCLUDE_DIR}/sparrow_v01/layout/null_array.hpp
        ${SPARROW_INCLUDE_DIR}/sparrow_v01/layout/primitive_array.hpp
        ${SPARROW_INCLUDE_DIR}/sparrow_v01/utils/memory.hpp
    )
    list(APPEND SPARROW_HEADERS ${SPARROW_V01_HEADERS})
endif ()

if (BUILD_REFACTORING)
    add_library(sparrow SHARED ${SPARROW_HEADERS} ${SPARROW_SRC})
    # TODO: handle static lib, so name and versionning
    if (UNIX)
        set_target_properties(
            sparrow
            PROPERTIES
            PUBLIC_HEADER "${SPARROW_HEADERS}"
            COMPILE_OPTIONS "-fvisibility=hidden"
        )
    else ()
        set_target_properties(
            sparrow
            PROPERTIES
            PUBLIC_HEADER "${SPARROW_HEADERS}"
            COMPILE_DEFINITIONS "SPARROW_EXPORTS"
        )
    endif ()
    target_include_directories(sparrow PUBLIC
        $<BUILD_INTERFACE:${SPARROW_INCLUDE_DIR}>
        $<INSTALL_INTERFACE:include>)
    # We do not use non-standard C++
    set_target_properties(sparrow PROPERTIES CMAKE_CXX_EXTENSIONS OFF)
    target_compile_features(sparrow PUBLIC cxx_std_20)
    target_link_libraries(sparrow PUBLIC ${SPARROW_INTERFACE_DEPENDENCIES})
else ()
    add_library(sparrow INTERFACE ${SPARROW_HEADERS})
    target_include_directories(sparrow INTERFACE
        $<BUILD_INTERFACE:${SPARROW_INCLUDE_DIR}>
        $<INSTALL_INTERFACE:include>)
    # We do not use non-standard C++
    set_target_properties(sparrow PROPERTIES CMAKE_CXX_EXTENSIONS OFF)
    target_compile_features(sparrow INTERFACE cxx_std_20)
    target_link_libraries(sparrow INTERFACE ${SPARROW_INTERFACE_DEPENDENCIES})
endif ()

if (BUILD_TESTS)
    enable_testing()
    add_subdirectory(test)
    if (BUILD_REFACTORING)
        add_subdirectory(test_v01)
    endif ()
endif ()

# Docs
# ====

if(BUILD_DOCS)
    add_subdirectory(docs)
endif()

# Examples
# ========

if(BUILD_EXAMPLES)
    add_subdirectory(examples)
endif()

# Installation
# ============

include(GNUInstallDirs)
include(CMakePackageConfigHelpers)

install(TARGETS sparrow
        EXPORT ${PROJECT_NAME}-targets)

# Makes the project importable from the build directory
export(EXPORT ${PROJECT_NAME}-targets
       FILE "${CMAKE_CURRENT_BINARY_DIR}/${PROJECT_NAME}Targets.cmake")

install(DIRECTORY ${SPARROW_INCLUDE_DIR}/sparrow
        DESTINATION ${CMAKE_INSTALL_INCLUDEDIR}
        PATTERN ".clang-*" EXCLUDE
        PATTERN "README.md" EXCLUDE)
if (BUILD_REFACTORING)
    install(DIRECTORY ${SPARROW_INCLUDE_DIR}/sparrow_v01
            DESTINATION ${CMAKE_INSTALL_INCLUDEDIR})
endif ()

set(SPARROW_CMAKECONFIG_INSTALL_DIR "${CMAKE_INSTALL_DATADIR}/cmake/${PROJECT_NAME}" CACHE
    STRING "install path for sparrowConfig.cmake")

configure_package_config_file(${PROJECT_NAME}Config.cmake.in
                              "${CMAKE_CURRENT_BINARY_DIR}/${PROJECT_NAME}Config.cmake"
                              INSTALL_DESTINATION ${SPARROW_CMAKECONFIG_INSTALL_DIR})

# sparrow is header-only and does not depend on the architecture.
# Remove CMAKE_SIZEOF_VOID_P from sparrowConfigVersion.cmake so that an sparrowConfig.cmake
# generated for a 64 bit target can be used for 32 bit targets and vice versa.
set(_SPARROW_CMAKE_SIZEOF_VOID_P ${CMAKE_SIZEOF_VOID_P})
unset(CMAKE_SIZEOF_VOID_P)
write_basic_package_version_file(${CMAKE_CURRENT_BINARY_DIR}/${PROJECT_NAME}ConfigVersion.cmake
                                 VERSION ${${PROJECT_NAME}_VERSION}
                                 COMPATIBILITY AnyNewerVersion)
set(CMAKE_SIZEOF_VOID_P ${_SPARROW_CMAKE_SIZEOF_VOID_P})
install(FILES ${CMAKE_CURRENT_BINARY_DIR}/${PROJECT_NAME}Config.cmake
              ${CMAKE_CURRENT_BINARY_DIR}/${PROJECT_NAME}ConfigVersion.cmake
        DESTINATION ${SPARROW_CMAKECONFIG_INSTALL_DIR})
install(EXPORT ${PROJECT_NAME}-targets
        FILE ${PROJECT_NAME}Targets.cmake
        DESTINATION ${SPARROW_CMAKECONFIG_INSTALL_DIR})
<|MERGE_RESOLUTION|>--- conflicted
+++ resolved
@@ -141,11 +141,8 @@
 
 set(SPARROW_SRC
     ${SPARROW_SOURCE_DIR}/dummy.cpp
-<<<<<<< HEAD
     ${SPARROW_SOURCE_DIR}/array_factory.cpp
-=======
     ${SPARROW_SOURCE_DIR}/list_value.cpp
->>>>>>> 77355035
 )
 
 if (BUILD_REFACTORING)

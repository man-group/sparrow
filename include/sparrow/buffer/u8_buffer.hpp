--- conflicted
+++ resolved
@@ -111,11 +111,7 @@
     requires(!std::same_as<u8_buffer<T>, std::decay_t<R>> &&
                  std::same_as<std::ranges::range_value_t<R>, T>)
     u8_buffer<T>::u8_buffer(R&& range)
-<<<<<<< HEAD
-        : holder_type{range_size(range) * sizeof(T)}
-=======
         : holder_type{range_size(range)* sizeof(T)}
->>>>>>> fc8d3edd
         ,buffer_adaptor_type(holder_type::value)
     {
         std::ranges::copy(range, this->begin());

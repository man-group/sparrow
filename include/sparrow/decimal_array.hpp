--- conflicted
+++ resolved
@@ -785,12 +785,8 @@
     template <decimal_type T>
     template <std::input_iterator InputIt>
         requires std::convertible_to<typename std::iterator_traits<InputIt>::value_type, typename decimal_array<T>::inner_value_type>
-<<<<<<< HEAD
-    constexpr auto decimal_array<T>::insert_values(const_value_iterator pos, InputIt first, InputIt last) -> value_iterator
-=======
     constexpr typename decimal_array<T>::value_iterator
     decimal_array<T>::insert_values(const_value_iterator pos, InputIt first, InputIt last)
->>>>>>> 1c98694f
     {
         SPARROW_ASSERT_TRUE(value_cbegin() <= pos);
         SPARROW_ASSERT_TRUE(pos <= value_cend());

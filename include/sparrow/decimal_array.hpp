// Copyright 2024 Man Group Operations Limited
//
// Licensed under the Apache License, Version 2.0 (the "License");
// you may not use this file except in compliance with the License.
// You may obtain a copy of the License at
//
//     http://www.apache.org/licenses/LICENSE-2.0
//
// Unless required by applicable law or agreed to in writing, software
// distributed under the License is distributed on an "AS IS" BASIS,
// WITHOUT WARRANTIES OR CONDITIONS OF ANY KIND, either express or mplied.
// See the License for the specific language governing permissions and
// limitations under the License.

#pragma once

#include <ranges>

#include "sparrow/arrow_interface/arrow_array.hpp"
#include "sparrow/arrow_interface/arrow_array_schema_proxy.hpp"
#include "sparrow/arrow_interface/arrow_schema.hpp"
#include "sparrow/buffer/dynamic_bitset/dynamic_bitset.hpp"
#include "sparrow/layout/array_bitmap_base.hpp"
#include "sparrow/layout/decimal_reference.hpp"
#include "sparrow/layout/layout_utils.hpp"
#include "sparrow/layout/nested_value_types.hpp"
#include "sparrow/u8_buffer.hpp"
#include "sparrow/utils/decimal.hpp"
#include "sparrow/utils/functor_index_iterator.hpp"
#include "sparrow/utils/metadata.hpp"
#include "sparrow/utils/mp_utils.hpp"
#include "sparrow/utils/nullable.hpp"

namespace sparrow
{
    /**
     * Array implementation for decimal types.
     *
     * @tparam T The decimal type (e.g., decimal<int32_t>, decimal<int64_t>, etc.).
     */
    template <decimal_type T>
    class decimal_array;

    /** Type alias for 32-bit decimal array. */
    using decimal_32_array = decimal_array<decimal<int32_t>>;
    /** Type alias for 64-bit decimal array. */
    using decimal_64_array = decimal_array<decimal<int64_t>>;
    /** Type alias for 128-bit decimal array. */
    using decimal_128_array = decimal_array<decimal<int128_t>>;
    /** Type alias for 256-bit decimal array. */
    using decimal_256_array = decimal_array<decimal<int256_t>>;

    namespace detail
    {
        template <>
        struct get_data_type_from_array<decimal_32_array>
        {
            /**
             * Gets the data type for 32-bit decimal.
             *
             * @return The DECIMAL32 data type.
             */
            [[nodiscard]] static constexpr sparrow::data_type get()
            {
                return sparrow::data_type::DECIMAL32;
            }
        };

        /** Specialization for 64-bit decimal array. */
        template <>
        struct get_data_type_from_array<decimal_64_array>
        {
            /**
             * Gets the data type for 64-bit decimal.
             *
             * @return The DECIMAL64 data type.
             */
            [[nodiscard]] static constexpr sparrow::data_type get()
            {
                return sparrow::data_type::DECIMAL64;
            }
        };

        /** Specialization for 128-bit decimal array. */
        template <>
        struct get_data_type_from_array<decimal_128_array>
        {
            /**
             * Gets the data type for 128-bit decimal.
             *
             * @return The DECIMAL128 data type.
             */
            [[nodiscard]] static constexpr sparrow::data_type get()
            {
                return sparrow::data_type::DECIMAL128;
            }
        };

        /** Specialization for 256-bit decimal array. */
        template <>
        struct get_data_type_from_array<decimal_256_array>
        {
            /**
             * Gets the data type for 256-bit decimal.
             *
             * @return The DECIMAL256 data type.
             */
            [[nodiscard]] static constexpr sparrow::data_type get()
            {
                return sparrow::data_type::DECIMAL256;
            }
        };

    }

    template <decimal_type T>
    struct array_inner_types<decimal_array<T>> : array_inner_types_base
    {
        using array_type = decimal_array<T>;

        using inner_value_type = T;
        using inner_reference = decimal_reference<array_type>;
        using inner_const_reference = T;

        using bitmap_const_reference = bitmap_type::const_reference;

        using const_reference = nullable<inner_const_reference, bitmap_const_reference>;

        using value_iterator = functor_index_iterator<detail::layout_value_functor<array_type, inner_reference>>;
        using const_value_iterator = functor_index_iterator<
            detail::layout_value_functor<const array_type, inner_value_type>>;
        using iterator_tag = std::random_access_iterator_tag;
    };


    /**
     * Type trait to check if a type is a decimal array.
     *
     * @tparam T The type to check.
     */
    template <class T>
    constexpr bool is_decimal_array_v = mpl::is_type_instance_of_v<T, decimal_array>;

    /**
     * Array implementation for decimal types with fixed precision and scale.
     *
     * This class provides a container for decimal values with a specified precision
     * and scale, stored as integer values with an associated scaling factor.
     *
     * @tparam T The decimal type, must satisfy the decimal_type concept.
     */
    template <decimal_type T>
    class decimal_array final : public mutable_array_bitmap_base<decimal_array<T>>
    {
    public:

        using self_type = decimal_array<T>;
        using base_type = mutable_array_bitmap_base<self_type>;

        using inner_types = array_inner_types<self_type>;
        using inner_value_type = typename inner_types::inner_value_type;
        using inner_reference = typename inner_types::inner_reference;
        using inner_const_reference = typename inner_types::inner_const_reference;

        // the integral value type used to store the bits
        using storage_type = typename T::integer_type;
        static_assert(
            sizeof(storage_type) == 4 || sizeof(storage_type) == 8 || sizeof(storage_type) == 16
                || sizeof(storage_type) == 32,
            "The storage type must be an integral type of size  4, 8, 16 or 32 bytes"
        );

        using bitmap_type = typename base_type::bitmap_type;
        using bitmap_const_reference = typename base_type::bitmap_const_reference;
        using const_bitmap_iterator = typename base_type::const_bitmap_iterator;
        using const_bitmap_range = typename base_type::const_bitmap_range;

        using value_type = nullable<inner_value_type>;
        using const_reference = nullable<inner_const_reference, bitmap_const_reference>;

        using size_type = typename base_type::size_type;
        using difference_type = typename base_type::difference_type;
        using iterator_tag = typename base_type::iterator_tag;

        using value_iterator = typename inner_types::value_iterator;
        using const_value_iterator = typename inner_types::const_value_iterator;

        /**
         * Constructs a decimal array from an arrow proxy.
         *
         * @param proxy The arrow proxy containing the array data and schema.
         */
        explicit decimal_array(arrow_proxy proxy);

        /**
         * Constructs a decimal array with the given arguments.
         *
         * @tparam Args The argument types.
         * @param args Arguments forwarded to create_proxy.
         */
        template <class... Args>
            requires(mpl::excludes_copy_and_move_ctor_v<decimal_array<T>, Args...>)
        explicit decimal_array(Args&&... args)
            : decimal_array(create_proxy(std::forward<Args>(args)...))
        {
        }

        /**
         * Gets a mutable reference to the value at the specified index.
         *
         * @param i The index of the element.
         * @return Mutable reference to the decimal value.
         */
        [[nodiscard]] constexpr inner_reference value(size_type i);

        /**
         * Gets a constant reference to the value at the specified index.
         *
         * @param i The index of the element.
         * @return Constant reference to the decimal value.
         */
        [[nodiscard]] constexpr inner_const_reference value(size_type i) const;

    private:

        /**
         * Creates an arrow proxy from a value range and validity bitmap.
         *
         * @tparam VALUE_RANGE The value range type.
         * @tparam VALIDITY_RANGE The validity bitmap type.
         * @tparam METADATA_RANGE The metadata container type.
         * @param range The range of values to store.
         * @param bitmaps The validity bitmap.
         * @param precision The precision of the decimal values.
         * @param scale The scale of the decimal values.
         * @param name Optional name for the array.
         * @param metadata Optional metadata for the array.
         * @return An arrow proxy containing the decimal array data.
         */
        template <
            std::ranges::input_range VALUE_RANGE,
            validity_bitmap_input VALIDITY_RANGE,
            input_metadata_container METADATA_RANGE = std::vector<metadata_pair>>
            requires std::convertible_to<std::ranges::range_value_t<VALUE_RANGE>, typename T::integer_type>
        [[nodiscard]] static auto create_proxy(
            VALUE_RANGE&& range,
            VALIDITY_RANGE&& bitmaps,
            std::size_t precision,
            int scale,
            std::optional<std::string_view> name = std::nullopt,
            std::optional<METADATA_RANGE> metadata = std::nullopt
        ) -> arrow_proxy;

        /**
         * Creates an arrow proxy from a range of nullable values.
         *
         * @tparam NULLABLE_VALUE_RANGE The nullable value range type.
         * @tparam METADATA_RANGE The metadata container type.
         * @param range The range of nullable values to store.
         * @param precision The precision of the decimal values.
         * @param scale The scale of the decimal values.
         * @param name Optional name for the array.
         * @param metadata Optional metadata for the array.
         * @return An arrow proxy containing the decimal array data.
         */
        template <
            std::ranges::input_range NULLABLE_VALUE_RANGE,
            input_metadata_container METADATA_RANGE = std::vector<metadata_pair>>
            requires std::is_same_v<std::ranges::range_value_t<NULLABLE_VALUE_RANGE>, nullable<typename T::integer_type>>
        [[nodiscard]] static auto create_proxy(
            NULLABLE_VALUE_RANGE&& range,
            std::size_t precision,
            int scale,
            std::optional<std::string_view> name = std::nullopt,
            std::optional<METADATA_RANGE> metadata = std::nullopt
        ) -> arrow_proxy;

        /**
         * Creates an arrow proxy from a value range.
         *
         * @tparam VALUE_RANGE The value range type.
         * @tparam METADATA_RANGE The metadata container type.
         * @param range The range of values to store.
         * @param precision The precision of the decimal values.
         * @param scale The scale of the decimal values.
         * @param nullable Whether the array can contain null values.
         * @param name Optional name for the array.
         * @param metadata Optional metadata for the array.
         * @return An arrow proxy containing the decimal array data.
         */
        template <std::ranges::input_range VALUE_RANGE, input_metadata_container METADATA_RANGE = std::vector<metadata_pair>>
            requires std::is_same_v<std::ranges::range_value_t<VALUE_RANGE>, typename T::integer_type>
        [[nodiscard]] static auto create_proxy(
            VALUE_RANGE&& range,
            std::size_t precision,
            int scale,
            bool nullable = true,
            std::optional<std::string_view> name = std::nullopt,
            std::optional<METADATA_RANGE> metadata = std::nullopt
        ) -> arrow_proxy;

        /**
         * Creates an arrow proxy from a data buffer and validity bitmap.
         *
         * @tparam R The validity bitmap input type.
         * @tparam METADATA_RANGE The metadata container type.
         * @param data_buffer The buffer containing the decimal storage values.
         * @param bitmaps The validity bitmap.
         * @param precision The precision of the decimal values.
         * @param scale The scale of the decimal values.
         * @param name Optional name for the array.
         * @param metadata Optional metadata for the array.
         * @return An arrow proxy containing the decimal array data.
         */
        template <validity_bitmap_input R, input_metadata_container METADATA_RANGE = std::vector<metadata_pair>>
        [[nodiscard]] static auto create_proxy(
            u8_buffer<storage_type>&& data_buffer,
            R&& bitmaps,
            std::size_t precision,
            int scale,
            std::optional<std::string_view> name = std::nullopt,
            std::optional<METADATA_RANGE> metadata = std::nullopt
        ) -> arrow_proxy;

        /**
         * Creates an arrow proxy from a data buffer.
         *
         * @tparam METADATA_RANGE The metadata container type.
         * @param data_buffer The buffer containing the decimal storage values.
         * @param precision The precision of the decimal values.
         * @param scale The scale of the decimal values.
         * @param nullable Whether the array can contain null values.
         * @param name Optional name for the array.
         * @param metadata Optional metadata for the array.
         * @return An arrow proxy containing the decimal array data.
         */
        template <input_metadata_container METADATA_RANGE = std::vector<metadata_pair>>
        [[nodiscard]] static auto create_proxy(
            u8_buffer<storage_type>&& data_buffer,
            std::size_t precision,
            int scale,
            bool nullable = true,
            std::optional<std::string_view> name = std::nullopt,
            std::optional<METADATA_RANGE> metadata = std::nullopt
        ) -> arrow_proxy;

        /**
         * Internal implementation for creating an arrow proxy.
         *
         * @tparam METADATA_RANGE The metadata container type.
         * @param data_buffer The buffer containing the decimal storage values.
         * @param precision The precision of the decimal values.
         * @param scale The scale of the decimal values.
         * @param bitmap Optional validity bitmap.
         * @param name Optional name for the array.
         * @param metadata Optional metadata for the array.
         * @return An arrow proxy containing the decimal array data.
         */
        template <input_metadata_container METADATA_RANGE = std::vector<metadata_pair>>
        [[nodiscard]] static auto create_proxy_impl(
            u8_buffer<storage_type>&& data_buffer,
            std::size_t precision,
            int scale,
            std::optional<validity_bitmap> bitmap,
            std::optional<std::string_view> name = std::nullopt,
            std::optional<METADATA_RANGE> metadata = std::nullopt
        ) -> arrow_proxy;

        /**
         * Generates the format string for the decimal type.
         *
         * @param precision The precision of the decimal values.
         * @param scale The scale of the decimal values.
         * @return The format string.
         */
        static constexpr std::string generate_format(std::size_t precision, int scale);

        /**
         * Gets an iterator to the beginning of the values.
         *
         * @return Iterator to the beginning of values.
         */
        [[nodiscard]] constexpr value_iterator value_begin();

        /**
         * Gets an iterator to the end of the values.
         *
         * @return Iterator to the end of values.
         */
        [[nodiscard]] constexpr value_iterator value_end();

        /**
         * Gets a constant iterator to the beginning of the values.
         *
         * @return Constant iterator to the beginning of values.
         */
        [[nodiscard]] constexpr const_value_iterator value_cbegin() const;

        /**
         * Gets a constant iterator to the end of the values.
         *
         * @return Constant iterator to the end of values.
         */
        [[nodiscard]] constexpr const_value_iterator value_cend() const;

        /**
         * Assigns a decimal value to the specified index.
         *
         * @param rhs The decimal value to assign.
         * @param index The index where to assign the value.
         */
        constexpr void assign(const T& rhs, size_type index);

        // Modifiers

        /**
         * Resizes the value buffer to the specified length.
         *
         * @param new_length The new length of the value buffer.
         * @param value The value to use for new elements.
         */
        constexpr void resize_values(size_t new_length, const inner_value_type& value);

        /**
         * Inserts a single value multiple times at the specified position.
         *
         * @param pos The position where to insert.
         * @param value The value to insert.
         * @param count The number of times to insert the value.
         * @return Iterator to the first inserted element.
         */
        constexpr value_iterator insert_value(const_value_iterator pos, inner_value_type value, size_t count);

        /**
         * Inserts a range of values at the specified position.
         *
         * @tparam InputIt Input iterator type.
         * @param pos The position where to insert.
         * @param first Iterator to the beginning of the range.
         * @param last Iterator to the end of the range.
         * @return Iterator to the first inserted element.
         */
        template <std::input_iterator InputIt>
            requires std::convertible_to<typename std::iterator_traits<InputIt>::value_type, inner_value_type>
        constexpr value_iterator insert_values(const_value_iterator pos, InputIt first, InputIt last);

        /**
         * Erases values starting at the specified position.
         *
         * @param pos The position where to start erasing.
         * @param count The number of values to erase.
         * @return Iterator to the element following the erased range.
         */
        constexpr value_iterator erase_values(const_value_iterator pos, size_t count);

        /**
         * Gets a buffer adaptor for the data buffer.
         *
         * @return A buffer adaptor that provides access to the data buffer.
         */
        [[nodiscard]] constexpr auto get_data_buffer()
        {
            auto& buffers = this->get_arrow_proxy().get_array_private_data()->buffers();
            return make_buffer_adaptor<storage_type>(buffers[DATA_BUFFER_INDEX]);
        }

        /** Index of the data buffer in the Arrow array buffers. */
        static constexpr size_type DATA_BUFFER_INDEX = 1;
        friend base_type;
        friend base_type::base_type;
        friend base_type::base_type::base_type;
        friend class detail::layout_value_functor<self_type, inner_value_type>;
        friend class detail::layout_value_functor<const self_type, inner_value_type>;
        friend class decimal_reference<self_type>;

        /** The precision of the decimal values (total number of digits). */
        std::size_t m_precision;
        /** The scale of the decimal values (number of digits after decimal point, can be negative). */
        int m_scale;
    };

    /**********************************
     * decimal_array implementation *
     **********************************/

    template <decimal_type T>
    decimal_array<T>::decimal_array(arrow_proxy proxy)
        : base_type(std::move(proxy))
        , m_precision(0)
        , m_scale(0)
    {
        // parse the format string
        const auto format = this->get_arrow_proxy().format();

        // ensure that the format string starts with d:
        if (format.size() < 2 || format[0] != 'd' || format[1] != ':')
        {
            throw std::runtime_error("Invalid format string for decimal array");
        }

        // substring staring aftet d:
        const auto format_str = format.substr(2);

        std::stringstream ss;
        ss << format_str;
        char c = 0;
        ss >> m_precision >> c >> m_scale;

        // check for failure
        if (ss.fail())
        {
            throw std::runtime_error("Invalid format string for decimal array");
        }
    }

    template <decimal_type T>
    template <std::ranges::input_range VALUE_RANGE, validity_bitmap_input VALIDITY_RANGE, input_metadata_container METADATA_RANGE>
        requires std::convertible_to<std::ranges::range_value_t<VALUE_RANGE>, typename T::integer_type>
    arrow_proxy decimal_array<T>::create_proxy(
        VALUE_RANGE&& range,
        VALIDITY_RANGE&& bitmaps,
        std::size_t precision,
        int scale,
        std::optional<std::string_view> name,
        std::optional<METADATA_RANGE> metadata
    )
    {
        u8_buffer<storage_type> u8_data_buffer(std::forward<VALUE_RANGE>(range));
        const auto size = u8_data_buffer.size();
        validity_bitmap bitmap = ensure_validity_bitmap(size, std::forward<VALIDITY_RANGE>(bitmaps));
        return create_proxy_impl(
            std::move(u8_data_buffer),
            precision,
            scale,
            std::move(bitmap),
            std::move(name),
            std::move(metadata)
        );
    }

    template <decimal_type T>
    template <std::ranges::input_range NULLABLE_VALUE_RANGE, input_metadata_container METADATA_RANGE>
        requires std::is_same_v<std::ranges::range_value_t<NULLABLE_VALUE_RANGE>, nullable<typename T::integer_type>>
    arrow_proxy decimal_array<T>::create_proxy(
        NULLABLE_VALUE_RANGE&& range,
        std::size_t precision,
        int scale,
        std::optional<std::string_view> name,
        std::optional<METADATA_RANGE> metadata
    )
    {
        auto values = range
                      | std::views::transform(
                          [](const auto& v)
                          {
                              return v.get();
                          }
                      );
        auto is_non_null = range
                           | std::views::transform(
                               [](const auto& v)
                               {
                                   return v.has_value();
                               }
                           );
        return create_proxy(values, is_non_null, precision, scale, std::move(name), std::move(metadata));
    }

    template <decimal_type T>
    template <input_metadata_container METADATA_RANGE>
    auto decimal_array<T>::create_proxy(
        u8_buffer<storage_type>&& data_buffer,
        std::size_t precision,
        int scale,
        bool nullable,
        std::optional<std::string_view> name,
        std::optional<METADATA_RANGE> metadata
    ) -> arrow_proxy
    {
        const size_t size = data_buffer.size();
        return create_proxy_impl(
            std::move(data_buffer),
            precision,
            scale,
            nullable ? std::make_optional<validity_bitmap>(nullptr, size, validity_bitmap::default_allocator())
                     : std::nullopt,
            name,
            metadata
        );
    }

    template <decimal_type T>
    template <std::ranges::input_range VALUE_RANGE, input_metadata_container METADATA_RANGE>
        requires std::is_same_v<std::ranges::range_value_t<VALUE_RANGE>, typename T::integer_type>
    arrow_proxy decimal_array<T>::create_proxy(
        VALUE_RANGE&& range,
        std::size_t precision,
        int scale,
        bool nullable,
        std::optional<std::string_view> name,
        std::optional<METADATA_RANGE> metadata
    )
    {
        u8_buffer<storage_type> u8_data_buffer(std::forward<VALUE_RANGE>(range));
        const auto size = u8_data_buffer.size();
        return create_proxy_impl(
            std::move(u8_data_buffer),
            precision,
            scale,
            nullable ? std::make_optional<validity_bitmap>(nullptr, size, validity_bitmap::default_allocator())
                     : std::nullopt,
            name,
            metadata
        );
    }

    template <decimal_type T>
    template <validity_bitmap_input R, input_metadata_container METADATA_RANGE>
    auto decimal_array<T>::create_proxy(
        u8_buffer<storage_type>&& data_buffer,
        R&& bitmap_input,
        std::size_t precision,
        int scale,
        std::optional<std::string_view> name,
        std::optional<METADATA_RANGE> metadata
    ) -> arrow_proxy
    {
        const auto size = data_buffer.size();
        validity_bitmap bitmap = ensure_validity_bitmap(size, std::forward<R>(bitmap_input));
        return create_proxy_impl(
            std::move(data_buffer),
            precision,
            scale,
            std::move(bitmap),
            std::move(name),
            std::move(metadata)
        );
    }

    template <decimal_type T>
    template <input_metadata_container METADATA_RANGE>
    [[nodiscard]] auto decimal_array<T>::create_proxy_impl(
        u8_buffer<storage_type>&& data_buffer,
        std::size_t precision,
        int scale,
        std::optional<validity_bitmap> bitmap,
        std::optional<std::string_view> name,
        std::optional<METADATA_RANGE> metadata
    ) -> arrow_proxy
    {
        const std::optional<std::unordered_set<sparrow::ArrowFlag>>
            flags = bitmap.has_value()
                        ? std::make_optional<std::unordered_set<sparrow::ArrowFlag>>({ArrowFlag::NULLABLE})
                        : std::nullopt;
        static const repeat_view<bool> children_ownership{true, 0};
        const auto size = data_buffer.size();
        const size_t null_count = bitmap.has_value() ? bitmap->null_count() : 0;

        // create arrow schema and array
        ArrowSchema schema = make_arrow_schema(
            generate_format(precision, scale),
            name,      // name
            metadata,  // metadata
            flags,     // flags
            nullptr,   // children
            children_ownership,
            nullptr,  // dictionary
            true      // dictionary ownership
        );

        std::vector<buffer<uint8_t>> buffers(2);
        buffers[0] = bitmap.has_value() ? std::move(*bitmap).extract_storage()
                                        : buffer<uint8_t>{nullptr, 0, buffer<uint8_t>::default_allocator()};
        buffers[1] = std::move(data_buffer).extract_storage();

        // create arrow array
        ArrowArray arr = make_arrow_array(
            static_cast<std::int64_t>(size),  // lengths
            static_cast<int64_t>(null_count),
            0,  // offset
            std::move(buffers),
            nullptr,                     // children
            repeat_view<bool>(true, 0),  // children_ownership
            nullptr,                     // dictionary
            true
        );
        return arrow_proxy(std::move(arr), std::move(schema));
    }

    template <decimal_type T>
    constexpr auto decimal_array<T>::value(size_type i) -> inner_reference
    {
        SPARROW_ASSERT_TRUE(i < this->size());
        return inner_reference(this, i);
    }

    template <decimal_type T>
    constexpr auto decimal_array<T>::value(size_type i) const -> inner_const_reference
    {
        SPARROW_ASSERT_TRUE(i < this->size());
        const auto ptr = this->get_arrow_proxy().buffers()[DATA_BUFFER_INDEX].template data<const storage_type>();
        return inner_const_reference(ptr[i], m_scale);
    }

    template <decimal_type T>
    constexpr auto decimal_array<T>::value_begin() -> value_iterator
    {
        return value_iterator(detail::layout_value_functor<self_type, inner_reference>(this), 0);
    }

    template <decimal_type T>
    constexpr auto decimal_array<T>::value_end() -> value_iterator
    {
        return value_iterator(detail::layout_value_functor<self_type, inner_reference>(this), this->size());
    }

    template <decimal_type T>
    constexpr auto decimal_array<T>::value_cbegin() const -> const_value_iterator
    {
        return const_value_iterator(detail::layout_value_functor<const self_type, inner_value_type>(this), 0);
    }

    template <decimal_type T>
    constexpr auto decimal_array<T>::value_cend() const -> const_value_iterator
    {
        return const_value_iterator(
            detail::layout_value_functor<const self_type, inner_value_type>(this),
            this->size()
        );
    }

    template <decimal_type T>
    constexpr void decimal_array<T>::assign(const T& rhs, size_type index)
    {
        SPARROW_ASSERT_TRUE(index < this->size());
        const auto ptr = this->get_arrow_proxy().buffers()[DATA_BUFFER_INDEX].template data<storage_type>();
        const auto storage = rhs.storage();
        // Scale the storage value to match the scale of the decimal type
        const auto scaled_storage = storage
                                    * static_cast<storage_type>(
                                        static_cast<size_t>(std::pow(10, m_scale - rhs.scale()))
                                    );
        ptr[index] = scaled_storage;
    }

    template <decimal_type T>
    constexpr std::string decimal_array<T>::generate_format(std::size_t precision, int scale)
    {
        constexpr std::size_t sizeof_decimal = sizeof(storage_type);
        std::string format_str = "d:" + std::to_string(precision) + "," + std::to_string(scale);
        if constexpr (sizeof_decimal != 16)  // We don't need to specify the size for 128-bit
                                             // decimals
        {
            format_str += "," + std::to_string(sizeof_decimal * 8);
        }
        return format_str;
    }

    template <decimal_type T>
    constexpr void decimal_array<T>::resize_values(size_t new_length, const inner_value_type& value)
    {
        const size_t offset = static_cast<size_t>(this->get_arrow_proxy().offset());
        const size_t new_size = new_length + offset;
        auto data_buffer = get_data_buffer();
        data_buffer.resize(new_size, value.storage());
    }

    template <decimal_type T>
    constexpr auto
    decimal_array<T>::insert_value(const_value_iterator pos, inner_value_type value, size_t count)
        -> value_iterator
    {
        const auto distance = std::distance(value_cbegin(), pos);
        const auto offset = static_cast<difference_type>(this->get_arrow_proxy().offset());
        auto data_buffer = get_data_buffer();
        const auto insertion_pos = data_buffer.cbegin() + distance + offset;
        data_buffer.insert(insertion_pos, count, value.storage());
        return value_iterator(
            detail::layout_value_functor<self_type, inner_reference>(this),
            static_cast<size_type>(distance)
        );
    }

    template <decimal_type T>
    template <std::input_iterator InputIt>
        requires std::convertible_to<typename std::iterator_traits<InputIt>::value_type, typename decimal_array<T>::inner_value_type>
    constexpr auto decimal_array<T>::insert_values(const_value_iterator pos, InputIt first, InputIt last)
        -> value_iterator
    {
        SPARROW_ASSERT_TRUE(value_cbegin() <= pos);
        SPARROW_ASSERT_TRUE(pos <= value_cend());
        const auto distance = std::distance(value_cbegin(), pos);
        const auto offset = static_cast<difference_type>(this->get_arrow_proxy().offset());
        auto data_buffer = get_data_buffer();
<<<<<<< HEAD
        
        // Lazily convert iterator range to storage values without an intermediate container
        auto value_range = std::ranges::subrange(first, last);
        auto storage_view = std::ranges::transform_view(
            value_range,
            [](const auto& v) { return v.storage(); }
        );

        const auto insertion_pos = data_buffer.cbegin() + distance + offset;
        data_buffer.insert(insertion_pos, storage_view.begin(), storage_view.end());
        return value_iterator(detail::layout_value_functor<self_type, inner_reference>(this), static_cast<size_type>(distance));
=======

        // Convert iterator range to storage values
        std::vector<storage_type> storage_values;
        for (auto it = first; it != last; ++it)
        {
            storage_values.push_back((*it).storage());
        }

        const auto insertion_pos = data_buffer.cbegin() + distance + offset;
        data_buffer.insert(insertion_pos, storage_values.begin(), storage_values.end());
        return value_iterator(
            detail::layout_value_functor<self_type, inner_reference>(this),
            static_cast<size_type>(distance)
        );
>>>>>>> 4c15e483
    }

    template <decimal_type T>
    constexpr auto decimal_array<T>::erase_values(const_value_iterator pos, size_t count) -> value_iterator
    {
        const auto distance = std::distance(value_cbegin(), pos);
        const auto offset = static_cast<difference_type>(this->get_arrow_proxy().offset());
        auto data_buffer = get_data_buffer();
        const auto erase_begin = data_buffer.cbegin() + distance + offset;
        const auto erase_end = erase_begin + static_cast<difference_type>(count);
        data_buffer.erase(erase_begin, erase_end);
        return value_iterator(
            detail::layout_value_functor<self_type, inner_reference>(this),
            static_cast<size_type>(distance)
        );
    }
}<|MERGE_RESOLUTION|>--- conflicted
+++ resolved
@@ -767,6 +767,7 @@
 
     template <decimal_type T>
     constexpr auto
+   
     decimal_array<T>::insert_value(const_value_iterator pos, inner_value_type value, size_t count)
         -> value_iterator
     {
@@ -792,34 +793,17 @@
         const auto distance = std::distance(value_cbegin(), pos);
         const auto offset = static_cast<difference_type>(this->get_arrow_proxy().offset());
         auto data_buffer = get_data_buffer();
-<<<<<<< HEAD
         
-        // Lazily convert iterator range to storage values without an intermediate container
-        auto value_range = std::ranges::subrange(first, last);
-        auto storage_view = std::ranges::transform_view(
-            value_range,
-            [](const auto& v) { return v.storage(); }
-        );
-
-        const auto insertion_pos = data_buffer.cbegin() + distance + offset;
-        data_buffer.insert(insertion_pos, storage_view.begin(), storage_view.end());
-        return value_iterator(detail::layout_value_functor<self_type, inner_reference>(this), static_cast<size_type>(distance));
-=======
-
         // Convert iterator range to storage values
         std::vector<storage_type> storage_values;
         for (auto it = first; it != last; ++it)
         {
             storage_values.push_back((*it).storage());
         }
-
+        
         const auto insertion_pos = data_buffer.cbegin() + distance + offset;
         data_buffer.insert(insertion_pos, storage_values.begin(), storage_values.end());
-        return value_iterator(
-            detail::layout_value_functor<self_type, inner_reference>(this),
-            static_cast<size_type>(distance)
-        );
->>>>>>> 4c15e483
+        return value_iterator(detail::layout_value_functor<self_type, inner_reference>(this), static_cast<size_type>(distance));
     }
 
     template <decimal_type T>

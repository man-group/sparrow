// Copyright 2024 Man Group Operations Limited
//
// Licensed under the Apache License, Version 2.0 (the "License");
// you may not use this file except in compliance with the License.
// You may obtain a copy of the License at
//
//     http://www.apache.org/licenses/LICENSE-2.0
//
// Unless required by applicable law or agreed to in writing, software
// distributed under the License is distributed on an "AS IS" BASIS,
// WITHOUT WARRANTIES OR CONDITIONS OF ANY KIND, either express or implied.
// See the License for the specific language governing permissions and
// limitations under the License.

#pragma once

#include <concepts>
#include <iterator>
#include <memory>
#include <ranges>
#include <type_traits>

namespace sparrow::mpl
{

    /// Workaround to replace static_assert(false) in template code.
    /// https://www.open-std.org/jtc1/sc22/wg21/docs/papers/2023/p2593r1.html
    template <class... T>
    struct dependent_false : std::false_type
    {
    };

    template <class L, template <class...> class U>
    struct is_type_instance_of : std::false_type
    {
    };

    template <template <class...> class L, template <class...> class U, class... T>
        requires std::is_same_v<L<T...>, U<T...>>
    struct is_type_instance_of<L<T...>, U> : std::true_type
    {
    };

    /// `true` if `T` is a concrete type template instanciation of `U` which is a type template.
    /// Example: is_type_instance_of_v< std::vector<int>, std::vector > == true
    template <class T, template <class...> class U>
    constexpr bool is_type_instance_of_v = is_type_instance_of<T, U>::value;

    /// A sequence of types, used for meta-programming operations.
    template <class... T>
    struct typelist
    {
    };

    /// Appends the given types to a typelist.
    ///
    /// This function takes a typelist and additional types as arguments, and returns a new typelist
    /// that contains all the types from the original typelist followed by the additional types.
    ///
    /// @tparam Ts... The types in the original typelist.
    /// @tparam Us... The additional types to be appended.
    /// @param typelist<Ts...> The original typelist.
    /// @param Us... The additional types.
    /// @return A new typelist containing all the types from the original typelist followed by the additional
    /// types.
    template <class... Ts, class... Us>
        requires(!is_type_instance_of_v<Us, typelist> && ...)
    consteval auto append(typelist<Ts...>, Us...)
    {
        return typelist<Ts..., Us...>{};
    }

    /// Appends two typelists together.
    ///
    /// This function takes two typelists as input and returns a new typelist that contains all the types from
    /// both input typelists.
    ///
    /// @tparam Ts... The types in the first typelist.
    /// @tparam Us... The types in the second typelist.
    /// @param list1 The first typelist.
    /// @param list2 The second typelist.
    /// @return A new typelist that contains all the types from both input typelists.
    template <class... Ts, class... Us>
    consteval auto append(typelist<Ts...>, typelist<Us...>)  // TODO: Handle several typelists
    {
        return typelist<Ts..., Us...>{};
    }


    /// Appends one or more types or typelist to a given TypeList.
    ///
    /// This template alias takes a TypeList and one or more types or typelist as template arguments.
    /// It appends the types to the given TypeList and returns the resulting TypeList.
    ///
    /// @tparam TypeList The TypeList to which the types will be appended.
    /// @tparam Us The types or typelists to be appended to the TypeList.
    /// @return The resulting TypeList after appending the types.
    template <class TypeList, class... Us>
        requires mpl::is_type_instance_of_v<TypeList, typelist>
    using append_t = decltype(append(TypeList{}, Us{}...));

    /// @returns The count of types contained in a given `typelist`.
    template <class... T>
    constexpr std::size_t size(typelist<T...> = {})
    {
        return sizeof...(T);
    }

    /// Matches any type which is an instance of `typelist`.
    /// Examples:
    ///     static_assert(any_typelist< typelist<int, float, std::vector<int> > > == true);
    ///     static_assert(any_typelist< std::vector<int> > == false);
    template <typename TList>
    concept any_typelist = is_type_instance_of_v<TList, typelist>;

    namespace impl
    {
        template <class From, template <class...> class To>
        struct rename_impl;

        template <template <class...> class From, template <class...> class To, class... T>
        struct rename_impl<From<T...>, To>
        {
            using type = To<T...>;
        };
    }

    /// Changes the type of the list to the given type/
    /// Example:
    ///     static_assert(std::same_as<rename<typelist<int, float>, std::variant>, std::variant<int, float>>)
    template <class From, template <class...> class To>
    using rename = typename impl::rename_impl<From, To>::type;

    //////////////////////////////////////////////////
    //// Type-predicates /////////////////////////////

    /// Matches template types which can be used as type-wrappers for evaluation in type-predicates.
    template <template <class...> class W, class T>
    concept type_wrapper = std::same_as<W<T>, typelist<T>> or std::same_as<W<T>, std::type_identity_t<T>>;

    /// Matches template types that can be evaluated at compile-time similarly to `std::true/false_type`
    /// This makes possible to use predicates provided by the standard.
    template <template <class> class P, class T>
    concept ct_type_predicate = requires {
        { P<T>::value } -> std::convertible_to<bool>;
    };

    /// Matches types whose instance can be called with an object representing a type to evaluate it.
    /// The object passed to calling the predicate instance is either a typelist with one element or
    /// `std::type_identity_t<T>`. Basically a value wrapper for representing a type.
    /// This is useful to detect type predicates which allow being called like normal functions.
    template< class P, class T >
    concept callable_type_predicate = std::semiregular<std::decay_t<P>>
        and (
                requires(std::decay_t<P> predicate)
                {
                    { predicate(typelist<T>{}) } -> std::convertible_to<bool>;
                }
            or
                requires(std::decay_t<P> predicate)
                {
                    { predicate(std::type_identity_t<T>{}) } -> std::convertible_to<bool>;
                }
            )
        ;

    /// Evaluates the provided compile-time template class predicate P given a type T, if P is of a similar
    /// shape to `std::true/false_type`.
    template <class T, template <class> class P>
        requires ct_type_predicate<P, T>
    consteval bool evaluate(P<T>)
    {
        return P<T>::value;
    }

    /// Evaluates the provided compile-time template class predicate P given a type T, if P's instance is
    /// callable given a value type wrapper of T.
    template <class T, callable_type_predicate<T> P>
    consteval bool evaluate(P predicate)
    {
        if constexpr (requires(std::decay_t<P> p) {
                          { p(typelist<T>{}) } -> std::same_as<bool>;
                      })
        {
            return predicate(typelist<T>{});
        }
        else
        {
            return predicate(std::type_identity_t<T>{});
        }
    }

    namespace predicate
    {

        /// Compile-time type predicate: `true` if the evaluated type is the same as `T`.
        /// Example:
        ///     static constexpr auto some_types = typelist<int, float>{}
        ///     static constexpr auto same_as_int = same_as<int>{};
        ///     static_assert( any_of(some_types, same_as_int) == true);
        ///     static_assert( all_of(some_types, same_as_int) == false);
        template <class T>
        struct same_as
        {
            template <template <class...> class W, class X>
                requires type_wrapper<W, X>
            consteval bool operator()(W<X>) const
            {
                return std::same_as<T, X>;
            }
        };
    }

    template <template <class> class P>
    struct ct_type_predicate_to_callable
    {
        template <template <class...> class W, class T>
            requires ct_type_predicate<P, T> and type_wrapper<W, T>
        consteval bool operator()(W<T>) const
        {
            return P<T>::value;
        }
    };

    /// @returns A callable type-predicate object which will return `P<T>::value` when called with `T` in a
    /// type-wrapper.
    template <template <class> class P>
    consteval auto as_predicate()
    {
        return ct_type_predicate_to_callable<P>{};
    };

    //////////////////////////////////////////////////
    //// Algorithms //////////////////////////////////

    /// Checks that at least one type in the provided list of is making the provide predicate return `true`.
    /// @returns 'true' if for at least one type T in the type list L,, `Predicate{}(typelist<T>) == true`.
    ///          `false` otherwise or if the list is empty.
    template <class Predicate, template <class...> class L, class... T>
        requires any_typelist<L<T...>> and (callable_type_predicate<Predicate, T> && ...)
    consteval bool any_of(L<T...>, Predicate predicate = {})
    {
        return (evaluate<T>(predicate) || ... || false);
    }

    /// Checks that at least one type in the provided list of is making the provide predicate return `true`.
    /// @returns 'true' if for at least one type T in the type list L, `Predicate<T>::value == true`.
    ///          `false` otherwise or if the list is empty.
    template <template <class> class Predicate, template <class...> class L, class... T>
        requires any_typelist<L<T...>> and (ct_type_predicate<Predicate, T> && ...)
    consteval bool any_of(L<T...> list)
    {
        return any_of(list, as_predicate<Predicate>());
    }

    /// Checks that every type in the provided list of is making the provide predicate return `true`.
    /// @returns `true` if for every type T in the type list L, `Predicate{}(typelist<T>) == true`
    ///          or if the list is empty; `false` otherwise.
    template <class Predicate, template <class...> class L, class... T>
        requires any_typelist<L<T...>> and (callable_type_predicate<Predicate, T> && ...)
    consteval bool all_of(L<T...>, [[maybe_unused]] Predicate predicate)  // predicate is used but GCC does
                                                                          // not see it, that's why we use
                                                                          // [[maybe_unused]]
    {
        return (evaluate<T>(predicate) && ... && true);
    }

    /// Checks that every type in the provided list of is making the provide predicate return `true`.
    /// @returns `true` if for every type T in the type list L, `Predicate<T>::value == true`
    ///          or if the list is empty; `false` otherwise.
    template <template <class> class Predicate, template <class...> class L, class... T>
        requires any_typelist<L<T...>> and (ct_type_predicate<Predicate, T> && ...)
    consteval bool all_of(L<T...> list)
    {
        return all_of(list, as_predicate<Predicate>());
    }

    /// @returns `true` if the provided type list contains `V`
    template <class V, any_typelist L>
    consteval bool contains(L list)
    {
        return any_of(list, predicate::same_as<V>{});
    }

    /// @returns The index position in the first type in the provided type list `L` that matches the provided
    /// predicate,
    ///          or the size of the list if the matching type was not found.
    template <class Predicate, template <class...> class L, class... T>
        requires any_typelist<L<T...>> and (callable_type_predicate<Predicate, T> && ...)
    consteval std::size_t find_if(L<T...>, Predicate predicate)
    {
        std::size_t idx = 0;
        auto check = [&](bool match_success)
        {
            if (match_success)
            {
                return true;
            }
            else
            {
                ++idx;
                return false;
            }
        };

        (check(evaluate<T>(predicate)) || ...);

        return idx;
    }

    /// @returns The index position in the first type in the provided type list `L` that matches the provided
    /// predicate,
    ///          or the size of the list if the matching type was not found.
    template <template <class> class Predicate, template <class...> class L, class... T>
        requires any_typelist<L<T...>> and (ct_type_predicate<Predicate, T> && ...)
    consteval std::size_t find_if(L<T...> list)
    {
        return find_if(list, as_predicate<Predicate>());
    }

    /// @returns The index position in the type `TypeToFind` in the provided type list `L`,
    ///          or the size of the list if the matching type was not found.
    template <class TypeToFind, any_typelist L>
    consteval std::size_t find(L list)
    {
        return find_if(list, predicate::same_as<TypeToFind>{});
    }

    namespace impl
    {
        template <template <class...> class F, class... L>
        struct transform_impl
        {
            static_assert(dependent_false<L...>::value, "transform can apply to typelist-like types only");
        };

        template <template <class...> class F, template <class...> class L, class... T>
        struct transform_impl<F, L<T...>>
        {
            using type = L<F<T>...>;
        };

        template <template <class...> class F, template <class...> class L1, class... T1, template <class...> class L2, class... T2>
        struct transform_impl<F, L1<T1...>, L2<T2...>>
        {
            using type = L1<F<T1, T2>...>;
        };
    }

    /// Applies the metafunction F to each tuple of elements in the typelists and returns the
    /// corresponding list
    /// Example:
    ///     transform<std::add_pointer_t, typelist<int, float> gives typelist<int*, float*>
    ///     transform<std::is_same, typelist<int, float>, typelist<int, int>> gives
    ///         typelist<std::is_same<int, int>, std::is_same<float, int>>
    template <template <class> class F, class... L>
    using transform = typename impl::transform_impl<F, L...>::type;

    //////////////////////////////////////////////////
    //// Miscellaneous ///////////////////////////////

    template <class T>
    struct add_const_lvalue_reference : std::add_lvalue_reference<std::add_const_t<T>>
    {
    };

    template <class T>
    using add_const_lvalue_reference_t = typename add_const_lvalue_reference<T>::type;

    template <typename T, bool is_const>
    struct constify
    {
        using type = std::conditional_t<is_const, const T, T>;
    };

    template <typename T, bool is_const>
    struct constify<T&, is_const>
    {
        using type = std::conditional_t<is_const, const T&, T&>;
    };

    // `constify_t` is required since `std::add_const_t<T&>`
    // is not `const T&` but `T&`.
    template <class T, bool is_const>
    using constify_t = typename constify<T, is_const>::type;

    /// Computes the const reference type of T.
    ///
    /// @tparam T The const reference type of T.
    template <class T>
    using iter_const_reference_t = std::common_reference_t<const std::iter_value_t<T>&&, std::iter_reference_t<T>>;

    /// Represents a constant iterator.
    ///
    /// A constant iterator is an iterator that satisfies the following requirements:
    /// - It is an input iterator.
    /// - The reference type of the iterator is the same as the const reference type of the iterator.
    ///
    /// @tparam T The type of the iterator.
    template <class T>
    concept constant_iterator = std::input_iterator<T>
                                && std::same_as<iter_const_reference_t<T>, std::iter_reference_t<T>>;

    /// The constant_range concept is a refinement of range for which ranges::begin returns a constant
    /// iterator.
    ///
    /// A constant range is a range that satisfies the following conditions:
    /// - It is an input range.
    /// - Its iterator type is a constant iterator.
    ///
    /// @tparam T The type to be checked for constant range concept.
    template <class T>
    concept constant_range = std::ranges::input_range<T> && constant_iterator<std::ranges::iterator_t<T>>;

    /// Invokes undefined behavior. An implementation may use this to optimize impossible code branches
    /// away (typically, in optimized builds) or to trap them to prevent further execution (typically, in
    /// debug builds).
    ///
    /// @note Documentation and implementation come from https://en.cppreference.com/w/cpp/utility/unreachable
    [[noreturn]] inline void unreachable()
    {
        // Uses compiler specific extensions if possible.
        // Even if no extension is used, undefined behavior is still raised by
        // an empty function body and the noreturn attribute.
#if defined(_MSC_VER) && !defined(__clang__)  // MSVC
        __assume(false);
#else  // GCC, Clang
        __builtin_unreachable();
#endif
    }

    /// Matches range types whose elements are convertible to bool.
    template <class BoolRange>
    concept bool_convertible_range = std::ranges::range<BoolRange>
                                     && std::convertible_to<std::ranges::range_value_t<BoolRange>, bool>;

    /// Matches types that can be convertible to and assignable from bool. We do not use
    /// `std::convertible_to` because we don't want to impose an implicit conversion.
    template <class T>
    concept boolean_like = std::is_assignable_v<std::add_lvalue_reference_t<std::decay_t<T>>, bool>
                           and requires { static_cast<bool>(std::declval<T>()); };

    /// Matches range types From whose elements are convertible to elements of range type To.
    template <class From, class To>
    concept convertible_ranges = std::convertible_to<std::ranges::range_value_t<From>, std::ranges::range_value_t<To>>;

    // Matches any `unique_ptr` instance.
    template <typename T>
    concept unique_ptr = mpl::is_type_instance_of_v<std::remove_reference_t<T>, std::unique_ptr>;

    // Matches any `unique_ptr` or derived instance.
    template <typename T>
    concept unique_ptr_or_derived = unique_ptr<T>
                                    || std::derived_from<T, std::unique_ptr<typename T::element_type>>;

    // Matches any `shared_ptr` instance.
    template <typename T>
    concept shared_ptr = mpl::is_type_instance_of_v<std::remove_reference_t<T>, std::shared_ptr>;

    // Matches any `shared_ptr` or derived instance.
    template <typename T>
    concept shared_ptr_or_derived = shared_ptr<T>
                                    || std::derived_from<T, std::shared_ptr<typename T::element_type>>;

    // Matches any `unique_ptr` or `shared_ptr` instance.
    template <typename T>
    concept smart_ptr = unique_ptr<T> || shared_ptr<T>;

    // Matches any `unique_ptr` or `shared_ptr` or derived instance.
    template <typename T>
    concept smart_ptr_and_derived = shared_ptr_or_derived<T> || unique_ptr_or_derived<T>;

    // Matches any type that is testable
    template <class T>
    concept testable = requires(T t) { t ? true : false; };

    // Fails if the Qualifier is true for Y but not for T.
    template <typename T, typename Y, template <typename> typename Qualifier>
    concept T_matches_qualifier_if_Y_is = Qualifier<T>::value || !Qualifier<Y>::value;

<<<<<<< HEAD

    template<class CLS, class ... ARGS>
    struct excludes_copy_and_move_ctor
    {   
       constexpr static bool value = true;
    };

    // Specialization for empty parameter pack
    template<class CLS>
    struct excludes_copy_and_move_ctor<CLS>
    {
        constexpr static bool value = true;  // Handle empty pack case
    };

    // Specialization for single parameter in the parameter pack
    template<class CLS, class T>
    struct excludes_copy_and_move_ctor<CLS, T>
    {
        constexpr static bool value = !std::is_same_v<CLS, std::remove_cvref_t<T>>;
    };

    template<class CLS, class ... ARGS>
    constexpr bool excludes_copy_and_move_ctor_v = excludes_copy_and_move_ctor<CLS, ARGS...>::value;
=======
    /**
     * Concept to check if an iterator is of a specific type.
     *
     * This concept ensures that the given iterator type `I` satisfies the
     * `std::input_iterator` concept and that the value type of the iterator
     * matches the specified type `T`.
     *
     * @tparam I The iterator type to be checked.
     * @tparam T The type that the iterator's value type should match.
     */
    template <typename I, typename T>
    concept iterator_of_type = std::input_iterator<I>
                               && std::same_as<typename std::iterator_traits<I>::value_type, T>;

>>>>>>> 93255e1b
}<|MERGE_RESOLUTION|>--- conflicted
+++ resolved
@@ -478,22 +478,18 @@
     template <typename T, typename Y, template <typename> typename Qualifier>
     concept T_matches_qualifier_if_Y_is = Qualifier<T>::value || !Qualifier<Y>::value;
 
-<<<<<<< HEAD
+
 
     template<class CLS, class ... ARGS>
     struct excludes_copy_and_move_ctor
     {   
        constexpr static bool value = true;
     };
-
-    // Specialization for empty parameter pack
     template<class CLS>
     struct excludes_copy_and_move_ctor<CLS>
     {
-        constexpr static bool value = true;  // Handle empty pack case
-    };
-
-    // Specialization for single parameter in the parameter pack
+        constexpr static bool value = true;  
+    };
     template<class CLS, class T>
     struct excludes_copy_and_move_ctor<CLS, T>
     {
@@ -502,7 +498,7 @@
 
     template<class CLS, class ... ARGS>
     constexpr bool excludes_copy_and_move_ctor_v = excludes_copy_and_move_ctor<CLS, ARGS...>::value;
-=======
+
     /**
      * Concept to check if an iterator is of a specific type.
      *
@@ -517,5 +513,4 @@
     concept iterator_of_type = std::input_iterator<I>
                                && std::same_as<typename std::iterator_traits<I>::value_type, T>;
 
->>>>>>> 93255e1b
 }
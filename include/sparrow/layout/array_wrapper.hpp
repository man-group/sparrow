--- conflicted
+++ resolved
@@ -69,13 +69,11 @@
 
         enum data_type data_type() const;
         bool is_dictionary() const;
-<<<<<<< HEAD
-        arrow_proxy& get_arrow_proxy();
-        arrow_proxy && extract_arrow_proxy() &&;
-=======
+
+
         [[nodiscard]] arrow_proxy& get_arrow_proxy();
         [[nodiscard]] const arrow_proxy& get_arrow_proxy() const;
->>>>>>> 93255e1b
+
 
     protected:
 
@@ -87,11 +85,8 @@
         enum data_type m_data_type;
         virtual bool is_dictionary_impl() const = 0;
         virtual arrow_proxy& get_arrow_proxy_impl() = 0;
-<<<<<<< HEAD
+        virtual const arrow_proxy& get_arrow_proxy_impl() const = 0;
         virtual arrow_proxy&& extract_arrow_proxy_impl() = 0;
-=======
-        virtual const arrow_proxy& get_arrow_proxy_impl() const = 0;
->>>>>>> 93255e1b
         virtual wrapper_ptr clone_impl() const = 0;
     };
 
@@ -118,11 +113,8 @@
         array_wrapper_impl(const array_wrapper_impl&);
         bool is_dictionary_impl() const override;
         arrow_proxy& get_arrow_proxy_impl() override;
-<<<<<<< HEAD
+        const arrow_proxy& get_arrow_proxy_impl() const override;
         arrow_proxy&& extract_arrow_proxy_impl() override;
-=======
-        const arrow_proxy& get_arrow_proxy_impl() const override;
->>>>>>> 93255e1b
         wrapper_ptr clone_impl() const override;
 
         using storage_type = std::variant<value_ptr<T>, std::shared_ptr<T>, T*>;
@@ -159,20 +151,18 @@
     {
         return get_arrow_proxy_impl();
     }
-
-<<<<<<< HEAD
+  
     inline arrow_proxy&& array_wrapper::extract_arrow_proxy() &&
     {
         return extract_arrow_proxy_impl();
     }
-   
-=======
+
     inline const arrow_proxy& array_wrapper::get_arrow_proxy() const
     {
         return get_arrow_proxy_impl();
     }
 
->>>>>>> 93255e1b
+
     inline array_wrapper::array_wrapper(enum data_type dt)
         : m_data_type(dt)
     {

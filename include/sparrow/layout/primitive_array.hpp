--- conflicted
+++ resolved
@@ -14,16 +14,11 @@
 
 #pragma once
 
-<<<<<<< HEAD
 
 #include <ranges>
-
 #include "sparrow/arrow_interface/arrow_array.hpp"
 #include "sparrow/arrow_interface/arrow_schema.hpp"
-=======
 #include <cstddef>
-
->>>>>>> 93255e1b
 #include "sparrow/arrow_array_schema_proxy.hpp"
 #include "sparrow/buffer/buffer_adaptor.hpp"
 #include "sparrow/layout/array_bitmap_base.hpp"
@@ -106,7 +101,7 @@
 
         using base_type::size;
 
-<<<<<<< HEAD
+
     private:
 
         static arrow_proxy create_proxy(size_type n);
@@ -136,9 +131,9 @@
         
 
         using base_type::storage;
-=======
+
         using base_type::get_arrow_proxy;
->>>>>>> 93255e1b
+
 
         pointer data();
         const_pointer data() const;
@@ -170,12 +165,10 @@
         static constexpr size_type DATA_BUFFER_INDEX = 1;
 
         friend class run_end_encoded_array;
-<<<<<<< HEAD
         friend class detail::array_access;
-=======
         friend base_type;
         friend base_type::base_type;
->>>>>>> 93255e1b
+
     };
 
     /**********************************

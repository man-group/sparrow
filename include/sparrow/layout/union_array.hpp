// Copyright 2024 Man Group Operations Limited
//
// Licensed under the Apache License, Version 2.0 (the "License");
// you may not use this file except in compliance with the License.
// You may obtain a copy of the License at
//
//     http://www.apache.org/licenses/LICENSE-2.0
//
// Unless required by applicable law or agreed to in writing, software
// distributed under the License is distributed on an "AS IS" BASIS,
// WITHOUT WARRANTIES OR CONDITIONS OF ANY KIND, either express or implied.
// See the License for the specific language governing permissions and
// limitations under the License.

#pragma once

#include "sparrow/config/config.hpp"
#include "sparrow/layout/array_wrapper.hpp"
#include "sparrow/array_factory.hpp"
#include "sparrow/layout/layout_utils.hpp"
#include "sparrow/layout/nested_value_types.hpp"
#include "sparrow/utils/memory.hpp"
#include "sparrow/layout/array_helper.hpp"
#include "sparrow/utils/crtp_base.hpp"
#include "sparrow/utils/functor_index_iterator.hpp"
#include "sparrow/layout/array_access.hpp"

namespace sparrow
{   
    class dense_union_array;
    class sparse_union_array;

    namespace detail
    {
        template<class T>
        struct get_data_type_from_array;

        template<>
        struct get_data_type_from_array<sparrow::dense_union_array>
        {
            constexpr static sparrow::data_type get()
            {
                return sparrow::data_type::DENSE_UNION;
            }
        };
        template<>
        struct get_data_type_from_array<sparrow::sparse_union_array>
        {
            constexpr static sparrow::data_type get()
            {
                return sparrow::data_type::SPARSE_UNION;
            }
        };
    }

    // helper crtp-base to have sparse and dense and dense union share most of their code
    template<class DERIVED>
    class union_array_crtp_base : public crtp_base<DERIVED>
    {
    public: 

        using self_type = union_array_crtp_base<DERIVED>;
        using derived_type = DERIVED;
        using inner_value_type = array_traits::inner_value_type;
        using value_type = array_traits::const_reference;
        using functor_type = detail::layout_bracket_functor<derived_type, value_type>;
        using const_functor_type = detail::layout_bracket_functor<const derived_type, value_type>;
        using iterator = functor_index_iterator<functor_type>;
        using const_iterator = functor_index_iterator<const_functor_type>;

        value_type operator[](std::size_t i) const;
        value_type operator[](std::size_t i);

        std::size_t size() const;

        iterator begin();
        iterator end();
        const_iterator begin() const;
        const_iterator end() const;
        const_iterator cbegin() const;
        const_iterator cend() const;

    protected:

        using type_id_map = std::array<std::uint8_t, 256>;
        static type_id_map parse_type_id_map(std::string_view format_string);

        using children_type = std::vector<cloning_ptr<array_wrapper>>;
        children_type make_children(arrow_proxy& proxy);

        explicit union_array_crtp_base(arrow_proxy proxy);

        union_array_crtp_base(const self_type& rhs);
        self_type& operator=(const self_type& rhs);

        union_array_crtp_base(self_type&& rhs) = default;
        self_type& operator=(self_type&& rhs) = default;

<<<<<<< HEAD
        arrow_proxy& get_arrow_proxy();
        arrow_proxy&& extract_arrow_proxy() &&;
=======
        [[nodiscard]] arrow_proxy& get_arrow_proxy();
        [[nodiscard]] const arrow_proxy& get_arrow_proxy() const;
>>>>>>> 93255e1b

        arrow_proxy m_proxy;
        const std::uint8_t * p_type_ids;
        children_type m_children;

        // map from type-id to child-index
        std::array<std::uint8_t, 256> m_type_id_map;

        template <class T>
        friend class array_wrapper_impl;

        friend class detail::array_access;
    };  

    template <class D>
    bool operator==(const union_array_crtp_base<D>& lhs, const union_array_crtp_base<D>& rhs);

    class dense_union_array : public union_array_crtp_base<dense_union_array>
    {
    public:

        using base_type = union_array_crtp_base<dense_union_array>;

        explicit dense_union_array(arrow_proxy proxy);

        dense_union_array(const dense_union_array& rhs);
        dense_union_array& operator=(const dense_union_array& rhs);

        dense_union_array(dense_union_array&& rhs) = default;
        dense_union_array& operator=(dense_union_array&& rhs) = default;

    private:
        std::size_t element_offset(std::size_t i) const;
        const std::int32_t *  p_offsets;
        friend class union_array_crtp_base<dense_union_array>;
    };

    class sparse_union_array : public union_array_crtp_base<sparse_union_array>
    {
    public:
        
        using base_type = union_array_crtp_base<sparse_union_array>;

        explicit sparse_union_array(arrow_proxy proxy);

    private:
        std::size_t element_offset(std::size_t i) const;
        friend class union_array_crtp_base<sparse_union_array>;
    };

    template <class DERIVED>
    auto union_array_crtp_base<DERIVED>::parse_type_id_map(std::string_view format_string) -> type_id_map
    {
        type_id_map ret;
        // remove +du: / +su: prefix
        format_string.remove_prefix(4); 
 
        constexpr std::string_view delim { "," };
        std::size_t child_index = 0;    
        std::ranges::for_each(format_string | std::views::split(delim), [&](const auto& s) { 
            const auto as_int = std::atoi(std::string(s.begin(), s.end()).c_str());
            ret[static_cast<std::size_t>(as_int)] = static_cast<std::uint8_t>(child_index);
            ++child_index;
        });
        return ret;
    }

    /****************************************
     * union_array_crtp_base implementation *
     ****************************************/

    template <class DERIVED>
    arrow_proxy& union_array_crtp_base<DERIVED>::get_arrow_proxy()
    {
        return m_proxy;
    }
    template <class DERIVED>
    arrow_proxy&& union_array_crtp_base<DERIVED>::extract_arrow_proxy() &&
    {
        return std::move(m_proxy);
    }

    template <class DERIVED>
    const arrow_proxy& union_array_crtp_base<DERIVED>::get_arrow_proxy() const
    {
        return m_proxy;
    }

    template <class DERIVED>
    union_array_crtp_base<DERIVED>::union_array_crtp_base(arrow_proxy proxy)
        : m_proxy(std::move(proxy))
        , p_type_ids(reinterpret_cast<std::uint8_t*>(m_proxy.buffers()[0/*index of type-ids*/].data()))
        , m_children(make_children(m_proxy))
        , m_type_id_map(parse_type_id_map(m_proxy.format()))
    {
    }

    template <class DERIVED>
    union_array_crtp_base<DERIVED>::union_array_crtp_base(const self_type& rhs)
        : self_type(rhs.m_proxy)
    {
    }

    template <class DERIVED>
    auto union_array_crtp_base<DERIVED>::operator=(const self_type& rhs) -> self_type&
    {
        if (this != &rhs)
        {
            m_proxy = rhs.m_proxy;
            p_type_ids = reinterpret_cast<std::uint8_t*>(m_proxy.buffers()[0/*index of type-ids*/].data());
            m_children = make_children(m_proxy);
            m_type_id_map = parse_type_id_map(m_proxy.format());
        }
        return *this;
    }

    template <class DERIVED>
    auto union_array_crtp_base<DERIVED>::operator[](std::size_t i) const -> value_type
    {   
        const auto type_id = static_cast<std::size_t>(p_type_ids[i]);
        const auto child_index = m_type_id_map[type_id];
        const auto offset = this->derived_cast().element_offset(i);
        return array_element(*m_children[child_index], static_cast<std::size_t>(offset));
    }

    template <class DERIVED>
    auto union_array_crtp_base<DERIVED>::operator[](std::size_t i) -> value_type
    {   
        return static_cast<const derived_type&>(*this)[i];
    }

    template <class DERIVED>
    std::size_t union_array_crtp_base<DERIVED>::size() const
    {
        return m_proxy.length();
    }

    template <class DERIVED>
    auto union_array_crtp_base<DERIVED>::begin() -> iterator
    {
        return iterator(functor_type{&(this->derived_cast())}, 0);
    }

    template <class DERIVED>
    auto union_array_crtp_base<DERIVED>::end() -> iterator
    {
        return iterator(functor_type{&(this->derived_cast())}, this->size());
    }

    template <class DERIVED>
    auto union_array_crtp_base<DERIVED>::begin() const -> const_iterator    
    {
        return cbegin();
    }

    template <class DERIVED>
    auto union_array_crtp_base<DERIVED>::end() const -> const_iterator   
    {
        return cend();
    }

    template <class DERIVED>
    auto union_array_crtp_base<DERIVED>::cbegin() const -> const_iterator   
    {
        return const_iterator(const_functor_type{&(this->derived_cast())}, 0);
    }

    template <class DERIVED>
    auto union_array_crtp_base<DERIVED>::cend() const  -> const_iterator
    {
        return const_iterator(const_functor_type{&(this->derived_cast())}, this->size());
    }

    template <class DERIVED>
    auto union_array_crtp_base<DERIVED>::make_children(arrow_proxy& proxy) -> children_type
    {
        children_type children(proxy.children().size(), nullptr);
        for (std::size_t i = 0; i < children.size(); ++i)
        {
            children[i] = array_factory(proxy.children()[i].view());
        }
        return children;
    }

    template <class D>
    bool operator==(const union_array_crtp_base<D>& lhs, const union_array_crtp_base<D>& rhs)
    {
        return std::ranges::equal(lhs, rhs);
    }

    /************************************
     * dense_union_array implementation *
     ************************************/

    #ifdef __GNUC__
    #    pragma GCC diagnostic push
    #    pragma GCC diagnostic ignored "-Wcast-align"
    #endif
    inline dense_union_array::dense_union_array(arrow_proxy proxy)
        : base_type(std::move(proxy))
        , p_offsets(reinterpret_cast<std::int32_t*>(m_proxy.buffers()[1/*index of offsets*/].data()))
    {
    }

    inline dense_union_array::dense_union_array(const dense_union_array& rhs)
        : dense_union_array(rhs.m_proxy)
    {
    }

    inline dense_union_array& dense_union_array::operator=(const dense_union_array& rhs)
    {
        if (this !=&rhs)
        {
            base_type::operator=(rhs);
            p_offsets = reinterpret_cast<std::int32_t*>(m_proxy.buffers()[1/*index of offsets*/].data());
        }
        return *this;
    }

    #ifdef __GNUC__
    #    pragma GCC diagnostic pop
    #endif

    inline std::size_t dense_union_array::element_offset(std::size_t i) const
    {
        return static_cast<std::size_t>(p_offsets[i]) + m_proxy.offset();
    }

    /*************************************
     * sparse_union_array implementation *
     *************************************/

    inline sparse_union_array::sparse_union_array(arrow_proxy proxy)
        : base_type(std::move(proxy))
    {
    }

    inline std::size_t sparse_union_array::element_offset(std::size_t i) const
    {
        return i + m_proxy.offset();
    }
}<|MERGE_RESOLUTION|>--- conflicted
+++ resolved
@@ -96,13 +96,11 @@
         union_array_crtp_base(self_type&& rhs) = default;
         self_type& operator=(self_type&& rhs) = default;
 
-<<<<<<< HEAD
-        arrow_proxy& get_arrow_proxy();
+
         arrow_proxy&& extract_arrow_proxy() &&;
-=======
         [[nodiscard]] arrow_proxy& get_arrow_proxy();
         [[nodiscard]] const arrow_proxy& get_arrow_proxy() const;
->>>>>>> 93255e1b
+
 
         arrow_proxy m_proxy;
         const std::uint8_t * p_type_ids;

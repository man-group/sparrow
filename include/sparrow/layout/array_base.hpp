// Copyright 2024 Man Group Operations Limited
//
// Licensed under the Apache License, Version 2.0 (the "License");
// you may not use this file except in compliance with the License.
// You may obtain a copy of the License at
//
//     http://www.apache.org/licenses/LICENSE-2.0
//
// Unless required by applicable law or agreed to in writing, software
// distributed under the License is distributed on an "AS IS" BASIS,
// WITHOUT WARRANTIES OR CONDITIONS OF ANY KIND, either express or mplied.
// See the License for the specific language governing permissions and
// limitations under the License.

#pragma once

#include <cstddef>
#include <cstdint>
#include <ranges>
#include <utility>

#include "sparrow/arrow_array_schema_proxy.hpp"
#include "sparrow/buffer/dynamic_bitset/dynamic_bitset_view.hpp"
#include "sparrow/layout/layout_iterator.hpp"
#include "sparrow/utils/crtp_base.hpp"
<<<<<<< HEAD
#include "sparrow/layout/array_access.hpp"
=======
#include "sparrow/utils/iterator.hpp"
#include "sparrow/utils/nullable.hpp"
>>>>>>> 93255e1b

namespace sparrow
{
    /**
     * Base class for array_inner_types specialization
     *
     * It defines common typs used in the array implementation
     * classes.
     * */
    struct array_inner_types_base
    {
        using bitmap_type = dynamic_bitset_view<const std::uint8_t>;
    };

    /**
     * traits class that must be specialized by array
     * classes inheriting from array_crtp_base.
     */
    template <class D>
    struct array_inner_types;

    /**
     * Base class defining common interface for arrays.
     *
     * This class is a CRTP base class that defines and
     * implements comme interface for arrays with a bitmap.
     */
    template <class D>
    class array_crtp_base : public crtp_base<D>
    {
    public:

        using self_type = array_crtp_base<D>;
        using derived_type = D;

        using inner_types = array_inner_types<derived_type>;

        using size_type = std::size_t;
        using difference_type = std::ptrdiff_t;

        using bitmap_type = typename inner_types::bitmap_type;
        using bitmap_const_reference = bitmap_type::const_reference;
        using bitmap_iterator = bitmap_type::iterator;
        using const_bitmap_iterator = bitmap_type::const_iterator;
        using const_bitmap_range = std::ranges::subrange<const_bitmap_iterator>;

        using inner_value_type = typename inner_types::inner_value_type;
        using value_type = nullable<inner_value_type>;

        using inner_const_reference = typename inner_types::inner_const_reference;
        using const_reference = nullable<inner_const_reference, bitmap_const_reference>;

        using const_value_iterator = typename inner_types::const_value_iterator;
        using const_value_range = std::ranges::subrange<const_value_iterator>;

        using iterator_tag = typename inner_types::iterator_tag;

        struct iterator_types
        {
            using value_type = self_type::value_type;
            using reference = self_type::const_reference;
            using value_iterator = self_type::const_value_iterator;
            using bitmap_iterator = self_type::const_bitmap_iterator;
            using iterator_tag = self_type::iterator_tag;
        };

        using const_iterator = layout_iterator<iterator_types>;

        [[nodiscard]] size_type size() const;

        const_reference operator[](size_type i) const;

        const_iterator begin() const;
        const_iterator end() const;

        const_iterator cbegin() const;
        const_iterator cend() const;

        const_bitmap_range bitmap() const;
        const_value_range values() const;

    protected:

        explicit array_crtp_base(arrow_proxy);

        array_crtp_base(const array_crtp_base&) = default;
        array_crtp_base& operator=(const array_crtp_base&) = default;

        array_crtp_base(array_crtp_base&&) = default;
        array_crtp_base& operator=(array_crtp_base&&) = default;

        [[nodiscard]] arrow_proxy& get_arrow_proxy();
        [[nodiscard]] const arrow_proxy& get_arrow_proxy() const;

<<<<<<< HEAD

        bitmap_reference has_value(size_type i);
=======
>>>>>>> 93255e1b
        bitmap_const_reference has_value(size_type i) const;

        const_bitmap_iterator bitmap_begin() const;
        const_bitmap_iterator bitmap_end() const;

<<<<<<< HEAD
    private:

        arrow_proxy && extract_arrow_proxy() &&;
        arrow_proxy& get_arrow_proxy();
=======
        const_bitmap_iterator bitmap_cbegin() const;
        const_bitmap_iterator bitmap_cend() const;
>>>>>>> 93255e1b

    private:
        arrow_proxy m_proxy;

        // friend classes
        friend class layout_iterator<iterator_types>;
        template <class T>
        friend class array_wrapper_impl;

        friend class detail::array_access;
    };

    template <class D>
    bool operator==(const array_crtp_base<D>& lhs, const array_crtp_base<D>& rhs);

    /**********************************
     * array_crtp_base implementation *
     **********************************/

    template <class D>
    auto array_crtp_base<D>::size() const -> size_type
    {
        return static_cast<size_type>(get_arrow_proxy().length());
    }

    template <class D>
    auto array_crtp_base<D>::operator[](size_type i) const -> const_reference
    {
        SPARROW_ASSERT_TRUE(i < this->derived_cast().size());
        return const_reference(
            inner_const_reference(this->derived_cast().value(i)),
            this->derived_cast().has_value(i)
        );
    }

    template <class D>
    auto array_crtp_base<D>::begin() const -> const_iterator
    {
        return cbegin();
    }

    template <class D>
    auto array_crtp_base<D>::end() const -> const_iterator
    {
        return cend();
    }

    template <class D>
    auto array_crtp_base<D>::cbegin() const -> const_iterator
    {
        return const_iterator(this->derived_cast().value_cbegin(), bitmap_begin());
    }

    template <class D>
    auto array_crtp_base<D>::cend() const -> const_iterator
    {
        return const_iterator(this->derived_cast().value_cend(), bitmap_end());
    }

    template <class D>
    auto array_crtp_base<D>::bitmap() const -> const_bitmap_range
    {
        return const_bitmap_range(bitmap_begin(), bitmap_end());
    }

    template <class D>
    auto array_crtp_base<D>::values() const -> const_value_range
    {
        return const_value_range(this->derived_cast().value_cbegin(), this->derived_cast().value_cend());
    }

    template <class D>
    array_crtp_base<D>::array_crtp_base(arrow_proxy proxy)
        : m_proxy(std::move(proxy))
    {
    }

    template <class D>
    auto array_crtp_base<D>::get_arrow_proxy() -> arrow_proxy&
    {
        return m_proxy;
    }

    template <class D>
<<<<<<< HEAD
    auto array_crtp_base<D>::extract_arrow_proxy() && -> arrow_proxy&&
    {
        return std::move(m_proxy);
    }

    template <class D>
    auto array_crtp_base<D>::has_value(size_type i) -> bitmap_reference
=======
    auto array_crtp_base<D>::get_arrow_proxy() const -> const arrow_proxy&
>>>>>>> 93255e1b
    {
        return m_proxy;
    }

    template <class D>
    auto array_crtp_base<D>::has_value(size_type i) const -> bitmap_const_reference
    {
        SPARROW_ASSERT_TRUE(i < size());
        return *sparrow::next(bitmap_begin(), i);
    }

    template <class D>
    auto array_crtp_base<D>::bitmap_begin() const -> const_bitmap_iterator
    {
        return sparrow::next(this->derived_cast().get_bitmap().cbegin(), get_arrow_proxy().offset());
    }

    template <class D>
    auto array_crtp_base<D>::bitmap_end() const -> const_bitmap_iterator
    {
        return sparrow::next(bitmap_begin(), size());
    }

    template <class D>
    auto array_crtp_base<D>::bitmap_cbegin() const -> const_bitmap_iterator
    {
        return bitmap_begin();
    }

    template <class D>
    auto array_crtp_base<D>::bitmap_cend() const -> const_bitmap_iterator
    {
        return bitmap_end();
    }

    template <class D>
    bool operator==(const array_crtp_base<D>& lhs, const array_crtp_base<D>& rhs)
    {
        return std::ranges::equal(lhs, rhs);
    }
}<|MERGE_RESOLUTION|>--- conflicted
+++ resolved
@@ -23,12 +23,11 @@
 #include "sparrow/buffer/dynamic_bitset/dynamic_bitset_view.hpp"
 #include "sparrow/layout/layout_iterator.hpp"
 #include "sparrow/utils/crtp_base.hpp"
-<<<<<<< HEAD
 #include "sparrow/layout/array_access.hpp"
-=======
+
 #include "sparrow/utils/iterator.hpp"
 #include "sparrow/utils/nullable.hpp"
->>>>>>> 93255e1b
+
 
 namespace sparrow
 {
@@ -123,25 +122,17 @@
         [[nodiscard]] arrow_proxy& get_arrow_proxy();
         [[nodiscard]] const arrow_proxy& get_arrow_proxy() const;
 
-<<<<<<< HEAD
-
-        bitmap_reference has_value(size_type i);
-=======
->>>>>>> 93255e1b
+
         bitmap_const_reference has_value(size_type i) const;
 
         const_bitmap_iterator bitmap_begin() const;
         const_bitmap_iterator bitmap_end() const;
 
-<<<<<<< HEAD
+
     private:
 
         arrow_proxy && extract_arrow_proxy() &&;
         arrow_proxy& get_arrow_proxy();
-=======
-        const_bitmap_iterator bitmap_cbegin() const;
-        const_bitmap_iterator bitmap_cend() const;
->>>>>>> 93255e1b
 
     private:
         arrow_proxy m_proxy;
@@ -224,23 +215,13 @@
     {
         return m_proxy;
     }
-
-    template <class D>
-<<<<<<< HEAD
+  
+    template <class D>
     auto array_crtp_base<D>::extract_arrow_proxy() && -> arrow_proxy&&
     {
         return std::move(m_proxy);
     }
-
-    template <class D>
-    auto array_crtp_base<D>::has_value(size_type i) -> bitmap_reference
-=======
-    auto array_crtp_base<D>::get_arrow_proxy() const -> const arrow_proxy&
->>>>>>> 93255e1b
-    {
-        return m_proxy;
-    }
-
+  
     template <class D>
     auto array_crtp_base<D>::has_value(size_type i) const -> bitmap_const_reference
     {
@@ -248,6 +229,14 @@
         return *sparrow::next(bitmap_begin(), i);
     }
 
+
+    template <class D>
+    auto array_crtp_base<D>::has_value(size_type i) const -> bitmap_const_reference
+    {
+        SPARROW_ASSERT_TRUE(i < size());
+        return *sparrow::next(bitmap_begin(), i);
+    }
+
     template <class D>
     auto array_crtp_base<D>::bitmap_begin() const -> const_bitmap_iterator
     {

--- conflicted
+++ resolved
@@ -315,20 +315,17 @@
     }
 
     template <std::integral IT>
-<<<<<<< HEAD
     auto dictionary_encoded_array<IT>::extract_arrow_proxy() && -> arrow_proxy&&
     {
         return std::move(m_proxy);
     }
-
-
-=======
+    
+    template <std::integral IT>
     auto dictionary_encoded_array<IT>::get_arrow_proxy() const -> const arrow_proxy&
     {
         return m_proxy;
     }
 
->>>>>>> 93255e1b
     template <class IT>
     bool operator==(const dictionary_encoded_array<IT>& lhs, const dictionary_encoded_array<IT>& rhs)
     {

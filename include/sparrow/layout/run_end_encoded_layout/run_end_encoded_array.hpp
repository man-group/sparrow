--- conflicted
+++ resolved
@@ -79,13 +79,11 @@
         SPARROW_API static acc_length_ptr_variant_type get_acc_lengths_ptr(const array_wrapper& ar);
         SPARROW_API std::uint64_t get_run_length(std::uint64_t run_index) const;
 
-<<<<<<< HEAD
-        arrow_proxy& get_arrow_proxy();
         arrow_proxy && extract_arrow_proxy() &&;
-=======
+
         [[nodiscard]] arrow_proxy& get_arrow_proxy();
         [[nodiscard]] const arrow_proxy& get_arrow_proxy() const;
->>>>>>> 93255e1b
+
 
         arrow_proxy m_proxy;
         std::uint64_t m_encoded_length;

// Copyright 2024 Man Group Operations Limited
//
// Licensed under the Apache License, Version 2.0 (the "License");
// you may not use this file except in compliance with the License.
// You may obtain a copy of the License at
//
//     http://www.apache.org/licenses/LICENSE-2.0
//
// Unless required by applicable law or agreed to in writing, software
// distributed under the License is distributed on an "AS IS" BASIS,
// WITHOUT WARRANTIES OR CONDITIONS OF ANY KIND, either express or mplied.
// See the License for the specific language governing permissions and
// limitations under the License.

#pragma once

#include "sparrow_v01/layout/array_base.hpp"
#include "sparrow/layout/layout_iterator.hpp"
#include "sparrow/utils/iterator.hpp"
#include "sparrow/utils/nullable.hpp"

namespace sparrow
{
    template <class T>
    class primitive_array;

    template <class T>
    struct array_inner_types<primitive_array<T>> : array_inner_types_base
    {
        using array_type = primitive_array<T>;

        using inner_value_type = T;
        using inner_reference = T&;
        using inner_const_reference = const T&;
        using pointer = inner_value_type*;
        using const_pointer = const inner_value_type*;

        using value_iterator = pointer_iterator<pointer>;
        using const_value_iterator = pointer_iterator<const_pointer>;

        using iterator_tag = std::contiguous_iterator_tag;

    };

    template <class T>
    class primitive_array final : public array_base,
                                  public array_crtp_base<primitive_array<T>>
    {
    public:

        using self_type = primitive_array<T>;
        using base_type = array_crtp_base<self_type>;
        using inner_types = array_inner_types<self_type>;
        using inner_value_type = typename inner_types::inner_value_type;
        using inner_reference = typename inner_types::inner_reference;
        using inner_const_reference = typename inner_types::inner_const_reference;
        using bitmap_type = typename base_type::bitmap_type;
        using bitmap_reference = typename base_type::bitmap_reference;
        using bitmap_const_reference = typename base_type::bitmap_const_reference;
        using value_type = nullable<inner_value_type>;
        using reference = nullable<inner_reference, bitmap_reference>;
        using const_reference = nullable<inner_const_reference, bitmap_const_reference>;
        using pointer = typename inner_types::pointer;
        using const_pointer = typename inner_types::const_pointer;
        using size_type = typename base_type::size_type;
        using difference_type = typename base_type::difference_type;
        using iterator_tag = std::contiguous_iterator_tag;

        using value_iterator = typename base_type::value_iterator;
        using const_value_iterator = typename base_type::const_value_iterator;

        explicit primitive_array(arrow_proxy);
        virtual ~primitive_array() = default;

        using base_type::size;

    private:

        using base_type::storage;
        using base_type::has_value;
        using base_type::bitmap_begin;
        using base_type::bitmap_end;

        pointer data();
        const_pointer data() const;

        inner_reference value(size_type i);
        inner_const_reference value(size_type i) const;

        value_iterator value_begin();
        value_iterator value_end();

        const_value_iterator value_cbegin() const;
        const_value_iterator value_cend() const;

        primitive_array(const primitive_array&) = default;
        primitive_array* clone_impl() const override;

        friend class array_crtp_base<self_type>;
    };

    /**********************************
     * primitive_array implementation *
     **********************************/

    namespace detail
    {
        inline bool check_primitive_data_type(std::string_view format)
        {
            constexpr std::array<data_type, 14> dtypes =
            {
                data_type::BOOL,
                data_type::UINT8,
                data_type::INT8,
                data_type::UINT16,
                data_type::INT16,
                data_type::UINT32,
                data_type::INT32,
                data_type::UINT64,
                data_type::INT64,
                data_type::HALF_FLOAT,
                data_type::FLOAT,
                data_type::DOUBLE,
                data_type::FIXED_SIZE_BINARY,
                data_type::TIMESTAMP
            };
            return std::find(dtypes.cbegin(), dtypes.cend(),
                    format_to_data_type(format)) != dtypes.cend();
        }
    }

    template <class T>
    primitive_array<T>::primitive_array(arrow_proxy proxy)
        : array_base(proxy.format())
        , base_type(std::move(proxy))
    {
        SPARROW_ASSERT_TRUE(detail::check_primitive_data_type(storage().format()));
    }

    template <class T>
<<<<<<< HEAD
=======
    auto primitive_array<T>::operator[](size_type i) -> reference
    {
        SPARROW_ASSERT_TRUE(i < size());
        return reference(value(i), has_value(i));
    }

    template <class T>
    auto primitive_array<T>::operator[](size_type i) const -> const_reference
    {
        SPARROW_ASSERT_TRUE(i < size());
        return const_reference(value(i), has_value(i));
    }

    template <class T>
>>>>>>> 77355035
    auto primitive_array<T>::data() -> pointer
    {
        return storage().buffers()[1u].template data<inner_value_type>();
    }

    template <class T>
    auto primitive_array<T>::data() const -> const_pointer
    {
        return storage().buffers()[1u].template data<const inner_value_type>();
    }
    
    template <class T>
    auto primitive_array<T>::value(size_type i) -> inner_reference
    {
        SPARROW_ASSERT_TRUE(i < size());
        return data()[i + static_cast<size_type>(storage().offset())];
    }

    template <class T>
    auto primitive_array<T>::value(size_type i) const -> inner_const_reference
    {
        SPARROW_ASSERT_TRUE(i < size());
        return data()[i + static_cast<size_type>(storage().offset())];
    }

    template <class T>
    auto primitive_array<T>::value_begin() -> value_iterator
    {
        return value_iterator{data() + storage().offset()};
    }

    template <class T>
    auto primitive_array<T>::value_end() -> value_iterator
    {
        return sparrow::next(value_begin(), size());
    }

    template <class T>
    auto primitive_array<T>::value_cbegin() const -> const_value_iterator
    {
        return const_value_iterator{data() + storage().offset()};
    }

    template <class T>
    auto primitive_array<T>::value_cend() const -> const_value_iterator
    {
        return sparrow::next(value_cbegin(), size());
    }

    template <class T>
    primitive_array<T>* primitive_array<T>::clone_impl() const
    {
        return new primitive_array<T>(*this);
    }
}<|MERGE_RESOLUTION|>--- conflicted
+++ resolved
@@ -137,24 +137,8 @@
         SPARROW_ASSERT_TRUE(detail::check_primitive_data_type(storage().format()));
     }
 
-    template <class T>
-<<<<<<< HEAD
-=======
-    auto primitive_array<T>::operator[](size_type i) -> reference
-    {
-        SPARROW_ASSERT_TRUE(i < size());
-        return reference(value(i), has_value(i));
-    }
 
     template <class T>
-    auto primitive_array<T>::operator[](size_type i) const -> const_reference
-    {
-        SPARROW_ASSERT_TRUE(i < size());
-        return const_reference(value(i), has_value(i));
-    }
-
-    template <class T>
->>>>>>> 77355035
     auto primitive_array<T>::data() -> pointer
     {
         return storage().buffers()[1u].template data<inner_value_type>();
